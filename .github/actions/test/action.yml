name: "Test"
description: "Run end-to-end tests. Note that this action assumes that Node and Next.js have already been properly setup. See the setup-next task for details."
inputs:
  no-record:
    type: boolean
    default: false
  upload:
    type: boolean
    default: true
outputs:
  recordings-log:
    description: "File containing the array of recordings uploaded"
    value: ${{ steps.recordings.log-path.outputs.result }}

runs:
  using: "composite"
  steps:
    # Get the yarn cache path.
    - name: Get yarn cache directory path
      id: yarn-cache-dir-path
      shell: bash
      run: echo "::set-output name=dir::$(yarn config get cacheFolder)"
    - name: Restore yarn cache
      uses: actions/cache@v3
      id: yarn-cache
      with:
        path: |
          ${{ steps.yarn-cache-dir-path.outputs.dir }}
          **/node_modules
        key: yarn-cache-folder-${{ hashFiles('**/yarn.lock', '.yarnrc.yml') }}
        restore-keys: "yarn-cache-folder-"
    # Actually install packages with Yarn
    - name: Install packages
      run: yarn install
      shell: bash
      env:
        YARN_CHECKSUM_BEHAVIOR: "update"
    - run: mv macOS-replay-playwright/macOS-replay-playwright.tar.xz ./
      shell: bash
    - run: tar xf ./macOS-replay-playwright.tar.xz
      shell: bash
    - run: chmod +x ./firefox/Nightly.app/Contents/MacOS/firefox
      shell: bash
    - run: chmod +x ./replay-node/macOS-replay-node
      shell: bash
    - run: yarn test-e2e --shard ${{ env.INPUT_STRIPE }}
      shell: bash
      env:
        RECORD_REPLAY_DRIVER: replay-driver/macOS-recordreplay.so
        RECORD_REPLAY_NODE: replay-node/macOS-replay-node
        RECORD_REPLAY_PATH: firefox/Nightly.app/Contents/MacOS/firefox
        RECORD_REPLAY_PLAYWRIGHT_HEADLESS: true
        RECORD_REPLAY_VERBOSE: 1
        RECORD_REPLAY_NO_RECORD: ${{ inputs.no-record == 'true' && '1' || '' }}
        SHOULD_RECORD_EXAMPLES: true
    - uses: replayio/action-upload@main
      id: upload-recordings
      if: ${{ always() && inputs.upload == 'true' }}
      with:
        apiKey: ${{ env.RECORD_REPLAY_API_KEY }}
        public: true
        filter: function($v) { $v.metadata.test and $v.status = "onDisk" }
    - name: Get Recording Log ID
      id: log-id
      if: ${{ always() && inputs.upload == 'true' }}
      run: echo ::set-output name=LOG_ID::$(echo $INPUT_STRIPE | cut -f1 -d /)
<<<<<<< HEAD
      shell: bash
=======
      shell: bash
    - uses: actions/upload-artifact@v3
      if: ${{ always() && inputs.upload == 'true' }}
      with:
        name: recordings-log-${{ steps.log-id.outputs.LOG_ID }}
        path: ${{ steps.upload-recordings.outputs.recordings-path }}
>>>>>>> 2f98f2ed
<|MERGE_RESOLUTION|>--- conflicted
+++ resolved
@@ -64,13 +64,4 @@
       id: log-id
       if: ${{ always() && inputs.upload == 'true' }}
       run: echo ::set-output name=LOG_ID::$(echo $INPUT_STRIPE | cut -f1 -d /)
-<<<<<<< HEAD
-      shell: bash
-=======
-      shell: bash
-    - uses: actions/upload-artifact@v3
-      if: ${{ always() && inputs.upload == 'true' }}
-      with:
-        name: recordings-log-${{ steps.log-id.outputs.LOG_ID }}
-        path: ${{ steps.upload-recordings.outputs.recordings-path }}
->>>>>>> 2f98f2ed
+      shell: bash