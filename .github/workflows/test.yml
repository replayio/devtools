--- conflicted
+++ resolved
@@ -114,10 +114,7 @@
           RECORD_REPLAY_TEST_METRICS: 1
           AUTOMATED_TEST_SECRET: ${{ secrets.AUTOMATED_TEST_SECRET }}
           AUTHENTICATED_TESTS_WORKSPACE_API_KEY: ${{ secrets.AUTHENTICATED_TESTS_WORKSPACE_API_KEY }}
-<<<<<<< HEAD
           GOLDEN_TEST_RUN_WORKSPACE_API_KEY: ${{ secrets.GOLDEN_TEST_RUN_WORKSPACE_API_KEY }}
-=======
->>>>>>> 2c153259
       - name: Archive Playwright report results with code coverage 
         uses: actions/upload-artifact@v4
         if: always()
@@ -179,10 +176,7 @@
           RECORD_REPLAY_TEST_METRICS: 1
           AUTOMATED_TEST_SECRET: ${{ secrets.AUTOMATED_TEST_SECRET }}
           AUTHENTICATED_TESTS_WORKSPACE_API_KEY: ${{ secrets.AUTHENTICATED_TESTS_WORKSPACE_API_KEY }}
-<<<<<<< HEAD
           GOLDEN_TEST_RUN_WORKSPACE_API_KEY: ${{ secrets.GOLDEN_TEST_RUN_WORKSPACE_API_KEY }}
-=======
->>>>>>> 2c153259
       - name: Archive Playwright report results with code coverage 
         uses: actions/upload-artifact@v4
         if: always()
@@ -191,10 +185,7 @@
           path: packages/e2e-tests/test-results
           retention-days: 3
       - uses: replayio/action-upload@v0.5.1
-<<<<<<< HEAD
-=======
-        if: always()
->>>>>>> 2c153259
+        if: always()
         with:
           api-key: ${{ env.RECORD_REPLAY_API_KEY }}
           public: true
