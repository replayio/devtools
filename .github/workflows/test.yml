name: Run test suites
run-name: >-
  ${{ (github.event.inputs.runId && format('Run test suites - run id {0}', github.event.inputs.runId))
      || (github.event.inputs.linuxBuildFile && format('Run test suites - linux build {0}', github.event.inputs.linuxBuildFile))
      || '' }}

on:
  pull_request:
  workflow_dispatch:
    inputs:
      linuxBuildFile:
        description: "Linux Chromium Build File (.tar.xz)"
      runId:
        description: "Test Run ID, chosen by workflow dispatcher, to make it possible to find the correct run from the api"
  push:
    branches:
      - main
env:
  RECORD_REPLAY_API_KEY: rwk_yaEG8jo6gcisGHHoMj8SNoOMIHSbT7REuU5E1QnKCiL
  RECORD_REPLAY_METADATA_TEST_RUN_TITLE: E2E Tests
concurrency:
  group: ${{ github.ref }}
  cancel-in-progress: ${{ github.ref != 'refs/heads/master' }}

jobs:
  download-browser:
    name: Download Replay browser
    runs-on: ubuntu-latest
    timeout-minutes: 2
    steps:
      - name: Download
        run: wget https://static.replay.io/downloads/macOS-replay-playwright.tar.xz
      - name: Create artifact
        uses: actions/upload-artifact@v4
        with:
          name: macOS-replay-playwright
          path: macOS-replay-playwright.tar.xz
  preview-branch:
    name: Wait for Vercel Preview Branch
    runs-on: ubuntu-latest
    steps:
      - name: Waiting for 200 from the Vercel Preview
        uses: patrickedqvist/wait-for-vercel-preview@v1.3.1
        id: waitFor200
        with:
          token: ${{ secrets.GITHUB_TOKEN }}
          max_timeout: 960
          check_interval: 60
          environment: ${{ fromJSON('["", "production"]')[github.ref == 'refs/heads/main'] }}
    outputs:
      url: ${{ steps.waitFor200.outputs.url }}
  generate-test-run-id:
    name: Generate Test Run ID
    runs-on: ubuntu-latest
    steps:
      - run: yarn add uuid
        shell: sh
      - uses: actions/github-script@v6
        id: uuid
        with:
          result-encoding: string
          script: return require("uuid").v4()
    outputs:
      testRunId: ${{ steps.uuid.outputs.result }}
  e2etest:
    name: End-to-end tests (${{ matrix.shard }})
    runs-on: ubuntu-latest
    needs: [preview-branch, generate-test-run-id]
    strategy:
      # GH cancels other matrixed jobs by default if one fails. We want all E2E jobs to complete.
      fail-fast: false
      matrix:
        shard: ["1", "2", "3", "4", "5", "6", "7", "8", "9", "10"]
    timeout-minutes: 20
    steps:
      - uses: actions/checkout@v4
      - name: Setup node
        uses: actions/setup-node@v4
        with:
          node-version: "16"
      # Get the yarn cache path.
      - name: Get yarn cache directory path
        id: yarn-cache-dir-path
        run: echo "{dir}={$(yarn config get cacheFolder)}" >> $GITHUB_OUTPUT
      - name: Restore yarn cache
        uses: actions/cache@v3
        id: yarn-cache
        with:
          path: |
            ${{ steps.yarn-cache-dir-path.outputs.dir }}
            **/node_modules
          key: yarn-cache-folder-${{ hashFiles('**/yarn.lock', '.yarnrc.yml') }}
          restore-keys: "yarn-cache-folder-"
      # Actually install packages with Yarn
      - name: Install packages
        run: yarn install
        env:
          YARN_CHECKSUM_BEHAVIOR: "update"
          PLAYWRIGHT_SKIP_BROWSER_DOWNLOAD: 1
      - name: Install Replay Playwright
        run: npx @replayio/playwright install
        env:
          RECORD_REPLAY_CHROMIUM_DOWNLOAD_FILE: ${{ github.event.inputs.linuxBuildFile }}
      - name: Run Playwright
        run: npx playwright test --shard ${{ matrix.shard }}/10 tests/*.ts --project replay-chromium
        working-directory: ./packages/e2e-tests
        env:
          REPLAY_PLAYWRIGHT_FIXTURE: 1
          RECORD_REPLAY_TEST_RUN_ID: ${{ needs.generate-test-run-id.outputs.testRunId }}
          PLAYWRIGHT_TEST_BASE_URL: ${{ needs.preview-branch.outputs.url }}
          INPUT_STRIPE: ${{ matrix.shard }}/10
          SHARD_NUMBER: ${{ matrix.shard }}
          RECORD_REPLAY_WEBHOOK_URL: ${{ secrets.RECORD_REPLAY_WEBHOOK_URL }}
          RECORD_REPLAY_TEST_METRICS: 1
          AUTOMATED_TEST_SECRET: ${{ secrets.AUTOMATED_TEST_SECRET }}
          AUTHENTICATED_TESTS_WORKSPACE_API_KEY: ${{ secrets.AUTHENTICATED_TESTS_WORKSPACE_API_KEY }}
<<<<<<< HEAD
      - name: Archive Playwright report results with code coverage
=======
          GOLDEN_TEST_RUN_WORKSPACE_API_KEY: ${{ secrets.GOLDEN_TEST_RUN_WORKSPACE_API_KEY }}
      - name: Archive Playwright report results with code coverage 
>>>>>>> 7333d1c5
        uses: actions/upload-artifact@v4
        if: always()
        with:
          name: all-code-coverage-reports_${{ matrix.shard }}
          path: packages/e2e-tests/test-results
          retention-days: 3
      - uses: replayio/action-upload@v0.5.1
        if: always()
        with:
          api-key: ${{ env.RECORD_REPLAY_API_KEY }}
          public: true
      - name: Upload test results to Trunk
        uses: trunk-io/analytics-uploader@main
        with:
          org-slug: replay
          junit-paths: test-results/**/*.xml
          token: ${{ secrets.TRUNK_API_TOKEN }}
        continue-on-error: true

  authenticated-e2etest:
    name: Authenticated end-to-end tests (${{ matrix.shard }})
    runs-on: ubuntu-latest
    needs: [preview-branch, generate-test-run-id]
    strategy:
      # GH cancels other matrixed jobs by default if one fails. We want all E2E jobs to complete.
      fail-fast: false
      matrix:
        shard: ["1"]
    timeout-minutes: 20
    steps:
      - uses: actions/checkout@v4
      - name: Setup node
        uses: actions/setup-node@v4
        with:
          node-version: "16"
      # Get the yarn cache path.
      - name: Get yarn cache directory path
        id: yarn-cache-dir-path
        run: echo "{dir}={$(yarn config get cacheFolder)}" >> $GITHUB_OUTPUT
      - name: Restore yarn cache
        uses: actions/cache@v3
        id: yarn-cache
        with:
          path: |
            ${{ steps.yarn-cache-dir-path.outputs.dir }}
            **/node_modules
          key: yarn-cache-folder-${{ hashFiles('**/yarn.lock', '.yarnrc.yml') }}
          restore-keys: "yarn-cache-folder-"
      # Actually install packages with Yarn
      - name: Install packages
        run: yarn install
        env:
          YARN_CHECKSUM_BEHAVIOR: "update"
          PLAYWRIGHT_SKIP_BROWSER_DOWNLOAD: 1
      - name: Install Replay Playwright
        run: npx @replayio/playwright install
      - name: Run Playwright
        run: npx playwright test --shard ${{ matrix.shard }}/1 authenticated/ test-suite-dashboard/ --project replay-chromium
        working-directory: ./packages/e2e-tests
        env:
          REPLAY_PLAYWRIGHT_FIXTURE: 1
          RECORD_REPLAY_TEST_RUN_ID: ${{ needs.generate-test-run-id.outputs.testRunId }}
          PLAYWRIGHT_TEST_BASE_URL: ${{ needs.preview-branch.outputs.url }}
          INPUT_STRIPE: ${{ matrix.shard }}/1
          RECORD_REPLAY_WEBHOOK_URL: ${{ secrets.RECORD_REPLAY_WEBHOOK_URL }}
          RECORD_REPLAY_TEST_METRICS: 1
          AUTOMATED_TEST_SECRET: ${{ secrets.AUTOMATED_TEST_SECRET }}
          AUTHENTICATED_TESTS_WORKSPACE_API_KEY: ${{ secrets.AUTHENTICATED_TESTS_WORKSPACE_API_KEY }}
<<<<<<< HEAD
      - name: Archive Playwright report results with code coverage
=======
          GOLDEN_TEST_RUN_WORKSPACE_API_KEY: ${{ secrets.GOLDEN_TEST_RUN_WORKSPACE_API_KEY }}
      - name: Archive Playwright report results with code coverage 
>>>>>>> 7333d1c5
        uses: actions/upload-artifact@v4
        if: always()
        with:
          name: all-code-coverage-reports_auth
          path: packages/e2e-tests/test-results
          retention-days: 3
      - uses: replayio/action-upload@v0.5.1
        if: always()
        with:
          api-key: ${{ env.RECORD_REPLAY_API_KEY }}
          public: true
      - name: Upload test results to Trunk
        uses: trunk-io/analytics-uploader@main
        with:
          org-slug: replay
          junit-paths: test-results/**/*.xml
          token: ${{ secrets.TRUNK_API_TOKEN }}
        continue-on-error: true

  unit-test:
    name: Unit Tests
    runs-on: ubuntu-latest
    timeout-minutes: 5
    steps:
      - uses: actions/checkout@v4
      - name: Setup node
        uses: actions/setup-node@v4
        with:
          node-version: "16"
      # Get the yarn cache path.
      - name: Get yarn cache directory path
        id: yarn-cache-dir-path
        run: echo "{dir}={$(yarn config get cacheFolder)}" >> $GITHUB_OUTPUT
      - name: Restore yarn cache
        uses: actions/cache@v3
        id: yarn-cache
        with:
          path: |
            ${{ steps.yarn-cache-dir-path.outputs.dir }}
            **/node_modules
          key: yarn-cache-folder-${{ hashFiles('**/yarn.lock', '.yarnrc.yml') }}
          restore-keys: "yarn-cache-folder-"
      # Actually install packages with Yarn
      - name: Install packages
        run: yarn install
        env:
          YARN_CHECKSUM_BEHAVIOR: "update"
      - name: Run tests
<<<<<<< HEAD
        run: yarn test
      - name: Upload test results to Trunk
        uses: trunk-io/analytics-uploader@main
        with:
          org-slug: replay
          junit-paths: test-results/**/*.xml
          token: ${{ secrets.TRUNK_API_TOKEN }}
        continue-on-error: true

  merge-coverage-reports:
    # Merge reports after playwright-tests, even if some shards have failed
    if: always()
    needs: [e2etest, authenticated-e2etest]

    runs-on: ubuntu-latest
    steps:
      - uses: actions/checkout@v4
      - name: Setup node
        uses: actions/setup-node@v4
        with:
          node-version: "16"
      # Get the yarn cache path.
      - name: Get yarn cache directory path
        id: yarn-cache-dir-path
        run: echo "{dir}={$(yarn config get cacheFolder)}" >> $GITHUB_OUTPUT
      - name: Restore yarn cache
        uses: actions/cache@v3
        id: yarn-cache
        with:
          path: |
            ${{ steps.yarn-cache-dir-path.outputs.dir }}
            **/node_modules
          key: yarn-cache-folder-${{ hashFiles('**/yarn.lock', '.yarnrc.yml') }}
          restore-keys: "yarn-cache-folder-"
      # Actually install packages with Yarn
      - name: Install packages
        run: yarn install
        env:
          YARN_CHECKSUM_BEHAVIOR: "update"
          PLAYWRIGHT_SKIP_BROWSER_DOWNLOAD: 1
      - name: Download all coverage reports from GitHub Actions Artifacts
        uses: actions/download-artifact@v4
        with:
          path: test-results
      - name: Merge Monocart reports
        id: merge-monocart-reports
        run: |
          yarn ts-node packages/e2e-tests/scripts/merge-monocart-reports.ts ./test-results
      - name: Archive merged Playwright report results with code coverage
        uses: actions/upload-artifact@v4
        id: upload-coverage-report
        if: always()
        with:
          name: all-code-coverage-reports-merged
          path: |
            ./test-results/merged-report*
            ./test-results/merged-coverage*
            ./test-results/coverage-reports
          retention-days: 14
      - name: Post coverage summary as a PR comment
        uses: thollander/actions-comment-pull-request@v2
        with:
          filePath: ./coverageSummary.md
          comment_tag: coverage_summary
=======
        run: yarn test
>>>>>>> 7333d1c5
<|MERGE_RESOLUTION|>--- conflicted
+++ resolved
@@ -114,12 +114,8 @@
           RECORD_REPLAY_TEST_METRICS: 1
           AUTOMATED_TEST_SECRET: ${{ secrets.AUTOMATED_TEST_SECRET }}
           AUTHENTICATED_TESTS_WORKSPACE_API_KEY: ${{ secrets.AUTHENTICATED_TESTS_WORKSPACE_API_KEY }}
-<<<<<<< HEAD
-      - name: Archive Playwright report results with code coverage
-=======
           GOLDEN_TEST_RUN_WORKSPACE_API_KEY: ${{ secrets.GOLDEN_TEST_RUN_WORKSPACE_API_KEY }}
       - name: Archive Playwright report results with code coverage 
->>>>>>> 7333d1c5
         uses: actions/upload-artifact@v4
         if: always()
         with:
@@ -188,12 +184,8 @@
           RECORD_REPLAY_TEST_METRICS: 1
           AUTOMATED_TEST_SECRET: ${{ secrets.AUTOMATED_TEST_SECRET }}
           AUTHENTICATED_TESTS_WORKSPACE_API_KEY: ${{ secrets.AUTHENTICATED_TESTS_WORKSPACE_API_KEY }}
-<<<<<<< HEAD
-      - name: Archive Playwright report results with code coverage
-=======
           GOLDEN_TEST_RUN_WORKSPACE_API_KEY: ${{ secrets.GOLDEN_TEST_RUN_WORKSPACE_API_KEY }}
       - name: Archive Playwright report results with code coverage 
->>>>>>> 7333d1c5
         uses: actions/upload-artifact@v4
         if: always()
         with:
@@ -242,7 +234,6 @@
         env:
           YARN_CHECKSUM_BEHAVIOR: "update"
       - name: Run tests
-<<<<<<< HEAD
         run: yarn test
       - name: Upload test results to Trunk
         uses: trunk-io/analytics-uploader@main
@@ -250,63 +241,4 @@
           org-slug: replay
           junit-paths: test-results/**/*.xml
           token: ${{ secrets.TRUNK_API_TOKEN }}
-        continue-on-error: true
-
-  merge-coverage-reports:
-    # Merge reports after playwright-tests, even if some shards have failed
-    if: always()
-    needs: [e2etest, authenticated-e2etest]
-
-    runs-on: ubuntu-latest
-    steps:
-      - uses: actions/checkout@v4
-      - name: Setup node
-        uses: actions/setup-node@v4
-        with:
-          node-version: "16"
-      # Get the yarn cache path.
-      - name: Get yarn cache directory path
-        id: yarn-cache-dir-path
-        run: echo "{dir}={$(yarn config get cacheFolder)}" >> $GITHUB_OUTPUT
-      - name: Restore yarn cache
-        uses: actions/cache@v3
-        id: yarn-cache
-        with:
-          path: |
-            ${{ steps.yarn-cache-dir-path.outputs.dir }}
-            **/node_modules
-          key: yarn-cache-folder-${{ hashFiles('**/yarn.lock', '.yarnrc.yml') }}
-          restore-keys: "yarn-cache-folder-"
-      # Actually install packages with Yarn
-      - name: Install packages
-        run: yarn install
-        env:
-          YARN_CHECKSUM_BEHAVIOR: "update"
-          PLAYWRIGHT_SKIP_BROWSER_DOWNLOAD: 1
-      - name: Download all coverage reports from GitHub Actions Artifacts
-        uses: actions/download-artifact@v4
-        with:
-          path: test-results
-      - name: Merge Monocart reports
-        id: merge-monocart-reports
-        run: |
-          yarn ts-node packages/e2e-tests/scripts/merge-monocart-reports.ts ./test-results
-      - name: Archive merged Playwright report results with code coverage
-        uses: actions/upload-artifact@v4
-        id: upload-coverage-report
-        if: always()
-        with:
-          name: all-code-coverage-reports-merged
-          path: |
-            ./test-results/merged-report*
-            ./test-results/merged-coverage*
-            ./test-results/coverage-reports
-          retention-days: 14
-      - name: Post coverage summary as a PR comment
-        uses: thollander/actions-comment-pull-request@v2
-        with:
-          filePath: ./coverageSummary.md
-          comment_tag: coverage_summary
-=======
-        run: yarn test
->>>>>>> 7333d1c5
+        continue-on-error: true