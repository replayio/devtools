name: Run test suites
on:
  pull_request:
  workflow_dispatch:
  push:
    branches:
      - main
env:
  RECORD_REPLAY_API_KEY: rwk_yaEG8jo6gcisGHHoMj8SNoOMIHSbT7REuU5E1QnKCiL

jobs:
  download-browser:
    name: Download Replay browser
    runs-on: ubuntu-latest
    timeout-minutes: 2
    steps:
      - name: Download
        run: wget https://static.replay.io/downloads/macOS-replay-playwright.tar.xz
      - name: Create artifact
        uses: actions/upload-artifact@v2
        with:
          name: macOS-replay-playwright
          path: macOS-replay-playwright.tar.xz
  download-node:
    name: Download node
    runs-on: ubuntu-latest
    timeout-minutes: 2
    steps:
      - name: Download
        run: wget https://static.replay.io/downloads/macOS-replay-node
      - name: Create artifact
        uses: actions/upload-artifact@v2
        with:
          name: replay-node
          path: macOS-replay-node
  download-driver:
    name: Download recording driver
    runs-on: ubuntu-latest
    timeout-minutes: 2
    steps:
      - name: Download
        run: wget https://static.replay.io/downloads/macOS-recordreplay.so
      - name: Create artifact
        uses: actions/upload-artifact@v2
        with:
          name: replay-driver
          path: macOS-recordreplay.so
  preview-branch:
    name: Wait for Vercel Preview Branch
    runs-on: ubuntu-latest
    steps:
      - name: Waiting for 200 from the Vercel Preview
        uses: patrickedqvist/wait-for-vercel-preview@v1.2.0
        id: waitFor200
        with:
          token: ${{ secrets.GITHUB_TOKEN }}
          max_timeout: 960
          check_interval: 60
          environment: ${{ fromJSON('["", "production"]')[github.ref == 'refs/heads/main'] }}
    outputs:
      url: ${{ steps.waitFor200.outputs.url }}
  generate-test-run-id:
    name: Generate Test Run ID
    runs-on: ubuntu-latest
    steps:
      - run: yarn add uuid
        shell: sh
      - uses: actions/github-script@v6
        id: uuid
        with:
          result-encoding: string
          script: return require("uuid").v4()
    outputs:
      testRunId: ${{ steps.uuid.outputs.result }}
  e2etest:
    name: End-to-end tests (${{ matrix.shard }})
    runs-on: macos-latest
    needs: [download-browser, download-node, download-driver, preview-branch, generate-test-run-id]
    strategy:
      # GH cancels other matrixed jobs by default if one fails. We want all E2E jobs to complete.
      fail-fast: false
      matrix:
        shard: ["1", "2", "3", "4", "5", "6", "7", "8", "9", "10"]
    timeout-minutes: 20
    steps:
      - uses: actions/checkout@v2
      - uses: actions/download-artifact@v2
      - uses: ./.github/actions/test
        env:
          TEST_RUN_ID: ${{ needs.generate-test-run-id.outputs.testRunId }}
          PLAYWRIGHT_TEST_BASE_URL: ${{ needs.preview-branch.outputs.url }}
          INPUT_STRIPE: ${{ matrix.shard }}/10
          RECORD_REPLAY_WEBHOOK_URL: ${{ secrets.RECORD_REPLAY_WEBHOOK_URL }}
  mock-test:
    name: Mock Tests
    runs-on: macos-latest
    timeout-minutes: 15
    needs: [download-browser, preview-branch]
    steps:
      - uses: actions/checkout@v2
      - uses: actions/download-artifact@v2
      - uses: ./.github/actions/mockTest
        env:
          PLAYWRIGHT_TEST_BASE_URL: ${{ needs.preview-branch.outputs.url }}
          RECORD_REPLAY_PATH: ./firefox/Nightly.app/Contents/MacOS/firefox
  unit-test:
    name: Unit Tests
    runs-on: ubuntu-latest
    timeout-minutes: 5
    steps:
      - uses: actions/checkout@v2
      - name: Setup node
        uses: actions/setup-node@v2
        with:
          node-version: "16"
      # Get the yarn cache path.
      - name: Get yarn cache directory path
        id: yarn-cache-dir-path
        run: echo "::set-output name=dir::$(yarn config get cacheFolder)"
      - name: Restore yarn cache
        uses: actions/cache@v3
        id: yarn-cache
        with:
          path: |
            ${{ steps.yarn-cache-dir-path.outputs.dir }}
            **/node_modules
          key: yarn-cache-folder-${{ hashFiles('**/yarn.lock', '.yarnrc.yml') }}
          restore-keys: "yarn-cache-folder-"
      # Actually install packages with Yarn
      - name: Install packages
        run: yarn install
        env:
          YARN_CHECKSUM_BEHAVIOR: "update"
      - name: Run tests
<<<<<<< HEAD
        run: yarn test
=======
        run: yarn test
  comment-with-replay:
    name: Add Comment with Replays
    needs: [e2etest, generate-test-run-id]
    runs-on: ubuntu-latest
    if: ${{ always() }}
    steps:
    - uses: actions/download-artifact@v3
    - uses: actions/github-script@v6
      id: combine-recordings
      with:
        result-encoding: string
        script: |
          const fs = require("fs");
          const path = require("path");
          const shards = ["1", "2", "3", "4", "5", "6", "7", "8", "9", "10"];
          const recordings = shards.reduce((acc, shard) => {
            const file = `recordings-log-${shard}/recordings.json`;
            try {
              const content  = require("fs").readFileSync(file).toString()
              return acc.concat(JSON.parse(content));
            } catch (e) {
              console.error("Failed to load", file);
            }

            return acc;
          }, []);

          const output = path.join("${{ env.GITHUB_ACTION_PATH }}", "recordings.log");
          fs.writeFileSync(output, JSON.stringify(recordings));

          return output;
    - uses: replayio/action-comment@main
      with:
        api-key: ${{ env.RECORD_REPLAY_API_KEY }}
        issue-number: ${{ github.event.pull_request.number }}
        recordings-path: ${{ steps.combine-recordings.outputs.result }}
        test-run-id: ${{ needs.generate-test-run-id.outputs.testRunId }}
>>>>>>> 2f98f2ed
<|MERGE_RESOLUTION|>--- conflicted
+++ resolved
@@ -132,45 +132,4 @@
         env:
           YARN_CHECKSUM_BEHAVIOR: "update"
       - name: Run tests
-<<<<<<< HEAD
-        run: yarn test
-=======
-        run: yarn test
-  comment-with-replay:
-    name: Add Comment with Replays
-    needs: [e2etest, generate-test-run-id]
-    runs-on: ubuntu-latest
-    if: ${{ always() }}
-    steps:
-    - uses: actions/download-artifact@v3
-    - uses: actions/github-script@v6
-      id: combine-recordings
-      with:
-        result-encoding: string
-        script: |
-          const fs = require("fs");
-          const path = require("path");
-          const shards = ["1", "2", "3", "4", "5", "6", "7", "8", "9", "10"];
-          const recordings = shards.reduce((acc, shard) => {
-            const file = `recordings-log-${shard}/recordings.json`;
-            try {
-              const content  = require("fs").readFileSync(file).toString()
-              return acc.concat(JSON.parse(content));
-            } catch (e) {
-              console.error("Failed to load", file);
-            }
-
-            return acc;
-          }, []);
-
-          const output = path.join("${{ env.GITHUB_ACTION_PATH }}", "recordings.log");
-          fs.writeFileSync(output, JSON.stringify(recordings));
-
-          return output;
-    - uses: replayio/action-comment@main
-      with:
-        api-key: ${{ env.RECORD_REPLAY_API_KEY }}
-        issue-number: ${{ github.event.pull_request.number }}
-        recordings-path: ${{ steps.combine-recordings.outputs.result }}
-        test-run-id: ${{ needs.generate-test-run-id.outputs.testRunId }}
->>>>>>> 2f98f2ed
+        run: yarn test