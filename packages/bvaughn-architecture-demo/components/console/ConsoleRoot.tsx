--- conflicted
+++ resolved
@@ -38,122 +38,67 @@
   return (
     <ConsoleContextMenuContextRoot>
       <ConsoleFiltersContextRoot>
-<<<<<<< HEAD
-        <LoggablesContextRoot messageListRef={messageListRef}>
-          <SearchContextRoot
-            messageListRef={messageListRef}
-            showSearchInputByDefault={showSearchInputByDefault}
+        <div
+          className={classNames(styles.ConsoleRoot, isMenuOpen && styles.ConsoleRootOpen)}
+          data-test-id="ConsoleRoot"
+        >
+          <button
+            className={styles.MenuToggleButton}
+            data-test-id="ConsoleMenuToggleButton"
+            onClick={() => setIsMenuOpen(!isMenuOpen)}
+            title={isMenuOpen ? "Close filter menu" : "Open filter menu"}
           >
-            <div
-              className={classNames(styles.ConsoleRoot, isMenuOpen && styles.ConsoleRootOpen)}
-              data-test-id="ConsoleRoot"
+            <Icon
+              className={styles.MenuToggleButtonIcon}
+              type={isMenuOpen ? "menu-open" : "menu-closed"}
+            />
+          </button>
+
+          {consoleEvaluations.length > 0 && (
+            <button
+              className={styles.DeleteTerminalExpressionButton}
+              data-test-id="ClearConsoleEvaluationsButton"
+              onClick={clearConsoleEvaluations}
+              title="Clear console evaluations"
             >
-              <div className={styles.ConsoleActions}>
-                <button
-                  className={styles.MenuToggleButton}
-                  data-test-id="ConsoleMenuToggleButton"
-                  onClick={() => setIsMenuOpen(!isMenuOpen)}
-                  title={isMenuOpen ? "Close filter menu" : "Open filter menu"}
-                >
-                  <Icon
-                    className={styles.MenuToggleButtonIcon}
-                    type={isMenuOpen ? "menu-open" : "menu-closed"}
-                  />
-                </button>
+              <Icon className={styles.DeleteTerminalExpressionIcon} type="delete" />
+            </button>
+          )}
 
-                {consoleEvaluations.length > 0 && (
-                  <button
-                    className={styles.DeleteTerminalExpressionButton}
-                    data-test-id="ClearConsoleEvaluationsButton"
-                    onClick={clearConsoleEvaluations}
-                    title="Clear console evaluations"
-                  >
-                    <Icon className={styles.DeleteTerminalExpressionIcon} type="delete" />
-                  </button>
-                )}
+          <FilterText />
+
+          <Offscreen mode={isMenuOpen ? "visible" : "hidden"}>
+            <div className={styles.FilterColumn}>
+              <Suspense fallback={<Loader />}>
+                <FilterToggles />
+              </Suspense>
+            </div>
+          </Offscreen>
+
+          <Suspense
+            fallback={
+              <div className={styles.Loader}>
+                <Loader />
               </div>
+            }
+          >
+            <LoggablesContextRoot messageListRef={messageListRef}>
+              <SearchContextRoot
+                messageListRef={messageListRef}
+                showSearchInputByDefault={showSearchInputByDefault}
+              >
+                <div className={styles.MessageColumn}>
+                  <ErrorBoundary>
+                    <MessagesList ref={messageListRef} />
+                  </ErrorBoundary>
 
-              <FilterText />
+                  {terminalInput}
 
-              <div className={styles.Divider} />
-
-              <Offscreen mode={isMenuOpen ? "visible" : "hidden"}>
-                <div className={styles.FilterColumn}>
-                  <FilterToggles />
+                  <Search className={styles.Row} hideOnEscape={terminalInput !== null} />
                 </div>
-              </Offscreen>
-
-              <div className={styles.MessageColumn}>
-                <ErrorBoundary>
-                  <Suspense fallback={<Loader />}>
-                    <MessagesList ref={messageListRef} />
-                  </Suspense>
-                </ErrorBoundary>
-
-                {terminalInput}
-
-                <Search className={styles.Row} hideOnEscape={terminalInput !== null} />
-              </div>
-=======
-        <div className={styles.ConsoleRoot} data-test-id="ConsoleRoot">
-          <div className={styles.TopRow}>
-            <button
-              className={styles.MenuToggleButton}
-              data-test-id="ConsoleMenuToggleButton"
-              onClick={() => setIsMenuOpen(!isMenuOpen)}
-              title={isMenuOpen ? "Close filter menu" : "Open filter menu"}
-            >
-              <Icon
-                className={styles.MenuToggleButtonIcon}
-                type={isMenuOpen ? "menu-open" : "menu-closed"}
-              />
-            </button>
-            <FilterText />
-            {consoleEvaluations.length > 0 && (
-              <button
-                className={styles.DeleteTerminalExpressionButton}
-                data-test-id="ClearConsoleEvaluationsButton"
-                onClick={clearConsoleEvaluations}
-                title="Clear console evaluations"
-              >
-                <Icon className={styles.DeleteTerminalExpressionIcon} type="delete" />
-              </button>
-            )}
-          </div>
-          <div className={styles.BottomRow}>
-            <Offscreen mode={isMenuOpen ? "visible" : "hidden"}>
-              <div className={styles.FilterColumn}>
-                <Suspense fallback={<Loader />}>
-                  <FilterToggles />
-                </Suspense>
-              </div>
-            </Offscreen>
-            <Suspense
-              fallback={
-                <div className={styles.Loader}>
-                  <Loader />
-                </div>
-              }
-            >
-              <LoggablesContextRoot messageListRef={messageListRef}>
-                <SearchContextRoot
-                  messageListRef={messageListRef}
-                  showSearchInputByDefault={showSearchInputByDefault}
-                >
-                  <div className={styles.MessageColumn}>
-                    <ErrorBoundary>
-                      <MessagesList ref={messageListRef} />
-                    </ErrorBoundary>
-
-                    {terminalInput}
-
-                    <Search className={styles.Row} hideOnEscape={terminalInput !== null} />
-                  </div>
-                </SearchContextRoot>
-              </LoggablesContextRoot>
-            </Suspense>
-          </div>
->>>>>>> 09ef250e
+              </SearchContextRoot>
+            </LoggablesContextRoot>
+          </Suspense>
 
           <ContextMenu />
         </div>
