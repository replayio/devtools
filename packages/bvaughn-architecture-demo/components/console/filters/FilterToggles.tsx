import Loader from "@bvaughn/components/Loader";
import { ConsoleFiltersContext } from "@bvaughn/src/contexts/ConsoleFiltersContext";
import { FocusContext } from "@bvaughn/src/contexts/FocusContext";
import { getMessages } from "@bvaughn/src/suspense/MessagesCache";
import camelCase from "lodash/camelCase";
import React, { Suspense, useContext, useMemo } from "react";
import { ReplayClientContext } from "shared/client/ReplayClientContext";
<<<<<<< HEAD
import { Checkbox } from "design";
=======
import { isFirefoxInternalMessage } from "../utils/messages";
>>>>>>> b5cfcb12

import EventsList from "./EventsList";
import styles from "./FilterToggles.module.css";

export default function FilterToggles() {
  const { range: focusRange } = useContext(FocusContext);
  const client = useContext(ReplayClientContext);
  const {
    showErrors,
    showExceptions,
    showLogs,
    showNodeModules,
    showTimestamps,
    showWarnings,
    update,
  } = useContext(ConsoleFiltersContext);

  const { messages } = getMessages(client, focusRange);
  const counts = useMemo(() => {
    let errors = 0;
    let exceptions = 0;
    let logs = 0;
    let warnings = 0;

    messages.forEach(message => {
      if (isFirefoxInternalMessage(message)) {
        return;
      }

      switch (message.level) {
        case "assert":
        case "info":
        case "trace":
          logs++;
          break;
        case "error":
          switch (message.source) {
            case "ConsoleAPI":
              errors++;
              break;
            case "PageError":
              exceptions++;
              break;
          }
          break;
        case "warning":
          warnings++;
          break;
      }
    });

    return { errors, exceptions, logs, warnings };
  }, [messages]);

  return (
    <div className={styles.Filters} data-test-id="ConsoleFilterToggles">
      <Toggle
        checked={showExceptions}
        count={counts.exceptions}
        label="Exceptions"
        onChange={showExceptions => update({ showExceptions })}
      />
      <Toggle
        checked={showLogs}
        count={counts.logs}
        label="Logs"
        onChange={showLogs => update({ showLogs })}
      />
      <Toggle
        checked={showWarnings}
        count={counts.warnings}
        label="Warnings"
        onChange={showWarnings => update({ showWarnings })}
      />
      <Toggle
        checked={showErrors}
        count={counts.errors}
        label="Errors"
        onChange={showErrors => update({ showErrors })}
      />
      <hr className={styles.Divider} />
      <Suspense fallback={<Loader />}>
        <EventsList />
      </Suspense>
      <hr className={styles.Divider} />
      <Toggle
        checked={!showNodeModules}
        label="Hide node modules"
        onChange={hideNodeModules => update({ showNodeModules: !hideNodeModules })}
      />
      <Toggle
        checked={showTimestamps}
        label="Show timestamps"
        onChange={showTimestamps => update({ showTimestamps })}
      />
    </div>
  );
}

function Toggle({
  checked,
  count = null,
  label,
  onChange,
}: {
  checked: boolean;
  count?: number | null;
  label: string;
  onChange: (checked: boolean) => void;
}) {
  const id = `FilterToggle-${camelCase(label)}`;
  return (
    <div className={styles.Filter}>
      <Checkbox
        data-test-id={id}
        label={label}
        secondaryLabel={count !== null && count > 0 && count}
        checked={checked}
        id={id}
        onChange={(event: React.ChangeEvent<HTMLInputElement>) => onChange(event.target.checked)}
      />
    </div>
  );
}<|MERGE_RESOLUTION|>--- conflicted
+++ resolved
@@ -5,11 +5,9 @@
 import camelCase from "lodash/camelCase";
 import React, { Suspense, useContext, useMemo } from "react";
 import { ReplayClientContext } from "shared/client/ReplayClientContext";
-<<<<<<< HEAD
 import { Checkbox } from "design";
-=======
+
 import { isFirefoxInternalMessage } from "../utils/messages";
->>>>>>> b5cfcb12
 
 import EventsList from "./EventsList";
 import styles from "./FilterToggles.module.css";
