--- conflicted
+++ resolved
@@ -39,9 +39,6 @@
   await waitForBreakpoint(page, options);
 }
 
-<<<<<<< HEAD
-export async function scrollUntilLineIsVisible(page: Page, lineNumber: number) {
-=======
 export async function addConditional(
   page: Page,
   options: {
@@ -72,7 +69,6 @@
 }
 
 async function scrollUntilLineIsVisible(page: Page, lineNumber: number) {
->>>>>>> cfa65e66
   const lineLocator = await getSourceLine(page, lineNumber);
   const lineIsVisible = await lineLocator.isVisible();
   if (lineIsVisible) {
