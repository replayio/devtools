--- conflicted
+++ resolved
@@ -10,15 +10,9 @@
     "test": "playwright test",
     "test:chromium": "playwright test --project=chromium --reporter=@replayio/playwright/reporter,line",
     "test:replay-chromium": "playwright test --project replay-chromium --reporter=@replayio/playwright/reporter,line",
-<<<<<<< HEAD
-    "test:debug": "playwright test --project=chromium --workers=1 --headed",
-    "test:runtime": "playwright test --project=chromium --retries=1 --workers=4 --headed",
-    "test:debug_local": "playwright test --project=replay-chromium-local --workers=1 --headed",
-=======
     "test:debug": "playwright test --project chromium --workers 1 --headed",
     "test:runtime": "playwright test --grep-invert node_ --project chromium --workers 4",
     "test:debug_local": "playwright test --project=replay-chromium-local --workers 1 --headed",
->>>>>>> 145c7768
     "test:ui": "playwright test --ui",
     "test:install": "playwright install",
     "ts-node": "ts-node --project ../../tsconfig.json"
