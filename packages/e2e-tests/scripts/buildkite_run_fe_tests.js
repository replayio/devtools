/* Copyright 2024 Record Replay Inc. */

const { execSync, exec } = require("child_process");
const getSecret = require("./aws_secrets");

function run_fe_tests(CHROME_BINARY_PATH) {
  let webProc = null;
  console.group("START");
  console.time("START time");
  {
    // Install node deps
    execSync("npm i -g yarn", {
      stdio: "inherit",
    });

    execSync("yarn install", {
      stdio: "inherit",
    });

    execSync("cp .env.sample .env", {
      stdio: "inherit",
    });

    execSync("npx playwright install chromium", {
      stdio: "inherit",
    });

    // Start the webserver.
    webProc = exec("yarn dev", (error, stdout, stderr) => {
      if (error) {
        console.error(`exec error: ${error}`);
        return;
      }
      console.error(`yarn dev stdout: ${stdout}`);
      console.error(`yarn dev stderr: ${stderr}`);
    });

    // Wait a little, to let the yarn dev server start up.
    execSync("sleep 5");
  }
  console.timeEnd("START time");
  console.groupEnd();

  console.group("SAVE-EXAMPLES");
  console.time("SAVE-EXAMPLES time");
  {
    if (!process.env.HASURA_ADMIN_SECRET) {
      process.env.HASURA_ADMIN_SECRET = getSecret("prod/hasura-admin-secret", "us-east-2");
    }

    process.env.RECORD_REPLAY_DISPATCH_SERVER = "wss://dispatch.replay.io";
    process.env.REPLAY_BROWSER_BINARY_PATH = CHROME_BINARY_PATH;
    process.env.REPLAY_CHROMIUM_EXECUTABLE_PATH = CHROME_BINARY_PATH;
    process.env.RECORD_REPLAY_PATH = CHROME_BINARY_PATH;
    // process.env.RECORD_REPLAY_DIRECTORY =
    process.env.AUTHENTICATED_TESTS_WORKSPACE_API_KEY = process.env.RECORD_REPLAY_API_KEY;
    process.env.PLAYWRIGHT_TEST_BASE_URL = "https://app.replay.io";

    const htmlFiles = [
      "doc_rr_objects.html"
    ];

    execSync(
      `xvfb-run ./packages/e2e-tests/scripts/save-examples.ts --runtime=chromium --target=browser --project=replay-chromium-local --example=${htmlFiles.join(
        ","
      )}`,
      { stdio: "inherit", env: process.env }
    );

    // Without the wait, the next xvfb-run command can fail.
    execSync("sleep 5");
  }
  console.timeEnd("SAVE-EXAMPLES time");
  console.groupEnd();

  console.group("TESTS");
  console.time("TESTS time");
  {
    // Run the known-passing tests.
    const testNames = [
<<<<<<< HEAD
      "object_preview-01",
      "object_preview-02",
      "object_preview-06",
=======
      "breakpoints-01",
      "breakpoints-03",
      "breakpoints-04",
      "breakpoints-05",
      //"breakpoints-06",
      "comments-01",
      "comments-02",
      "comments-03",
      "console_async_eval",
      "console_dock",
      "console_eval",
      "console-expressions-01",
      "cypress-01",
      "cypress-02",
      "cypress-03",
      "elements-search",
      "focus_mode-01",
      "logpoints-01",
      "logpoints-02",
      "logpoints-03_chromium",
      "logpoints-05",
      "logpoints-06",
      "logpoints-07",
      "logpoints-08",
      "logpoints-09",
      "network-0",
      "object_preview-03",
      //"object_preview-04",
      "object_preview-05",
      "passport-01",
      "passport-03",
      "passport-04",
      "react_devtools-01-basic.test",
      "react_devtools-03-multiple-versions",
      "react_devtools-04-seeking",
      "scopes_renderer",
      "stacking_chromium",
      "stepping-01",
      //"stepping-05_chromium",
>>>>>>> b675855e
    ];
    execSync(`xvfb-run yarn test:runtime ${testNames.join(" ")}`, {
      stdio: "inherit",
      stderr: "inherit",
    });

    // Make sure the web server shuts down.
    webProc.kill("SIGKILL");
  }
  console.timeEnd("TESTS time");
  console.groupEnd();

  // Without this, we can hang--no idea why.
  process.exit(0);
}

module.exports = run_fe_tests;<|MERGE_RESOLUTION|>--- conflicted
+++ resolved
@@ -4,7 +4,6 @@
 const getSecret = require("./aws_secrets");
 
 function run_fe_tests(CHROME_BINARY_PATH) {
-  let webProc = null;
   console.group("START");
   console.time("START time");
   {
@@ -26,7 +25,7 @@
     });
 
     // Start the webserver.
-    webProc = exec("yarn dev", (error, stdout, stderr) => {
+    let webProc = exec("yarn dev", (error, stdout, stderr) => {
       if (error) {
         console.error(`exec error: ${error}`);
         return;
@@ -56,14 +55,8 @@
     process.env.AUTHENTICATED_TESTS_WORKSPACE_API_KEY = process.env.RECORD_REPLAY_API_KEY;
     process.env.PLAYWRIGHT_TEST_BASE_URL = "https://app.replay.io";
 
-    const htmlFiles = [
-      "doc_rr_objects.html"
-    ];
-
     execSync(
-      `xvfb-run ./packages/e2e-tests/scripts/save-examples.ts --runtime=chromium --target=browser --project=replay-chromium-local --example=${htmlFiles.join(
-        ","
-      )}`,
+      `xvfb-run ./packages/e2e-tests/scripts/save-examples.ts --runtime=chromium --target=browser --project=replay-chromium-local`,
       { stdio: "inherit", env: process.env }
     );
 
@@ -78,16 +71,11 @@
   {
     // Run the known-passing tests.
     const testNames = [
-<<<<<<< HEAD
-      "object_preview-01",
-      "object_preview-02",
-      "object_preview-06",
-=======
       "breakpoints-01",
       "breakpoints-03",
       "breakpoints-04",
       "breakpoints-05",
-      //"breakpoints-06",
+      "breakpoints-06",
       "comments-01",
       "comments-02",
       "comments-03",
@@ -110,7 +98,7 @@
       "logpoints-09",
       "network-0",
       "object_preview-03",
-      //"object_preview-04",
+      "object_preview-04",
       "object_preview-05",
       "passport-01",
       "passport-03",
@@ -121,8 +109,7 @@
       "scopes_renderer",
       "stacking_chromium",
       "stepping-01",
-      //"stepping-05_chromium",
->>>>>>> b675855e
+      "stepping-05_chromium",
     ];
     execSync(`xvfb-run yarn test:runtime ${testNames.join(" ")}`, {
       stdio: "inherit",
