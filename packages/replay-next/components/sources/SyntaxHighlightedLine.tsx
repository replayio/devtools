--- conflicted
+++ resolved
@@ -1,15 +1,7 @@
 import { Suspense } from "react";
 
-<<<<<<< HEAD
-import {
-  ParsedToken,
-  parse,
-  parsedTokensToHtml,
-} from "replay-next/src/suspense/SyntaxParsingCache";
-=======
 import { parse } from "replay-next/src/suspense/SyntaxParsingCache";
-import { parsedTokensToHtml } from "replay-next/src/utils/syntax-parser";
->>>>>>> bd2ab686
+import { parsedTokensToHtml, ParsedToken } from "replay-next/src/utils/syntax-parser";
 
 import Loader from "../Loader";
 import styles from "./SyntaxHighlightedLine.module.css";
