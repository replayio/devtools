.Panel,
.Loader,
.ErrorFallback {
  width: calc(var(--list-width) - var(--source-line-number-offset));
  border-left: var(--hit-count-bar-size) solid var(--color-hit-counts-bar-0);
  user-select: none;

  display: flex;
  flex-direction: column;
  padding: 0.5rem;
  gap: 0.25rem;
  background-color: var(--point-panel-background-color);

  font-size: var(--font-size-regular);
  line-height: var(--line-height);

  --badge-picker-button-size: 1.25rem;
  --badge-picker-icon-size: 1rem;
}

.FocusModeLink {
  text-decoration: underline;
  cursor: pointer;
}

.FocusModeLink:hover {
  color: var(--point-panel-input-disabled-link-color-hover);
}

.Loader,
.ErrorFallback {
  padding: 0.5rem;
  display: flex;
  align-items: center;
  justify-content: center;
  color: var(--color-dimmer);
  height: calc(100% - var(--line-height));
}
.Loader {
  background-color: var(--point-panel-background-color);
}
.ErrorFallback {
  background-color: var(--background-color-error);
  color: var(--color-error);
  border-top: 1px solid var(--border-color-error);
  border-bottom: 1px solid var(--border-color-error);
}

.EditableContentWrapperRow,
.TimelineWrapperRow {
  width: 100%;
  display: flex;
  flex-direction: row;
  align-items: center;
  gap: 0.5rem;
}
.EditableContentWrapperRow {
  flex: 0 0 2rem;
}
.TimelineWrapperRow {
  flex: 0 0 auto;
}

.ContentWrapper,
.ContentWrapperInvalid,
.ContentWrapperTooManyPoints {
  overflow: hidden;
  height: 100%;
  flex: 1;
  background-color: var(--point-panel-input-background-color);
  border: 2px solid var(--point-panel-input-border-color);
  padding: 0 0.5rem;
  border-radius: 0.5rem;
  display: flex;
  flex-direction: row;
  align-items: center;
  gap: 1ch;
  transition: 100ms background-color;
}
.ContentWrapper[data-state-editable="true"]:hover {
  border-color: var(--point-panel-input-border-color-hover);
}
.Panel[data-test-state="edit"] .ContentWrapper:focus,
.Panel[data-test-state="edit"] .ContentWrapper:focus-within {
  border-color: var(--point-panel-input-border-color-focus);
}
.ContentWrapper[data-state-logging-enabled="false"] {
  background-color: var(--point-panel-input-disabled-background-color);
  border-color: var(--point-panel-input-border-color);
}

.ContentWrapperInvalid {
  background-color: var(--background-color-error);
  border-color: var(--border-color-error);
}

.ContentWrapperTooManyPoints {
  background-color: var(--background-color-error);
  border-color: var(--border-color-error);
  color: var(--color-error);
}

.Content {
  flex: 1 1 auto;
  white-space: pre;
  overflow-y: hidden;
  overflow-x: auto;
  font-size: var(--font-size-regular);

  border: 2px solid var(--logpoint-border-color);

  display: flex;
  flex-direction: row;
  align-items: center;
  gap: 1ch;

  /* Firefox fixes */
  scrollbar-width: thin;
  scrollbar-color: var(--scroll-thumb-color) transparent;
}
.ContentWrapper[data-state-editable="true"] {
  cursor: text;
}
.Content::-webkit-scrollbar {
  height: 0.5rem;
}
.Content:focus {
  border-color: var(--logpoint-border-color-focused);
}
.Content [data-test-name="PointPanel-ConditionInput"],
.Content [data-test-name="PointPanel-ContentInput"] {
  padding: 0.25rem 0;
}

.EditButton,
.RemoveConditionalButton,
.SaveButton {
  background: none;
  border: none;
  margin: 0;
  cursor: pointer;
}
.EditButton {
  cursor: inherit;
}
.EditButton[data-invalid],
.EditButton:disabled,
.RemoveConditionalButton[data-invalid],
.RemoveConditionalButton:disabled,
.SaveButton[data-invalid] {
  cursor: default;
}

.ButtonWithIcon {
  flex-grow: 0;
  flex-shrink: 0;
  display: flex;
  align-items: center;
  justify-content: center;
  line-height: 1.5rem;
  height: 1rem;
<<<<<<< HEAD
  width: 1rem;
=======
  min-width: 1rem;
>>>>>>> 59132a74
  cursor: pointer;
  color: var(--point-panel-input-edit-button-color);
}
.ButtonWithIcon:hover {
  color: var(--point-panel-input-edit-button-color-hover);
}
.ButtonWithIcon[data-invalid] {
  color: var(--badge-picker-invalid-background-color);
}
.ButtonWithIcon[data-invalid]:hover {
  color: var(--point-panel-input-disabled-cancel-button-color-hover);
}
<<<<<<< HEAD
=======
.ButtonWithIcon:disabled,
.ButtonWithIcon:disabled:hover {
  cursor: default;
  color: var(--point-panel-input-edit-button-color);
}
>>>>>>> 59132a74

.ContentInput,
.ContentInputWithNag {
  width: 100%;
}
.ContentInputWithNag::selection {
  background-color: var(--nag-background-color);
  color: var(--nag-color);
}

.ContentInput p,
.ContentInputWithNag p {
  margin: 0;
}

.ConditionalIconWrapper {
  width: var(--badge-picker-button-size);
  height: var(--badge-picker-button-size);
  flex: 0 0 var(--badge-picker-button-size);
  border-radius: var(--badge-picker-icon-size);
  display: flex;
  align-items: center;
  justify-content: center;
  background-color: var(--badge-picker-background-color);
}
.ConditionalIconWrapper[data-invalid] {
  background-color: var(--badge-picker-invalid-background-color);
}

.ConditionalIcon {
  width: var(--badge-picker-icon-size);
  height: var(--badge-picker-icon-size);
  color: var(--point-panel-conditional-icon);
}

.ContentButtonSpacer {
  flex: 0 0 1.5rem;
}

<<<<<<< HEAD
.DisabledIconAndAvatar {
=======
.IconAndAvatar {
>>>>>>> 59132a74
  flex-shrink: 0;
  display: flex;
  align-items: center;
  gap: 0.5rem;
  color: var(--point-panel-input-edit-button-color);
<<<<<<< HEAD
=======
}

.CreatedByAvatar {
  height: 1rem;
  width: 1rem;
  border-radius: 1rem;
}

.SyntaxHighlighter {
  flex-grow: 1;
  white-space: pre-wrap;
  word-break: break-word;
  padding: 0.25rem 0;
>>>>>>> 59132a74
}

.ButtonIcon {
  height: 1rem;
  width: 1rem;
<<<<<<< HEAD
  border-radius: 1rem;
}

.SyntaxHighlighter {
  flex-grow: 1;
  white-space: pre-wrap;
  word-break: break-word;
  padding: 0.25rem 0;
=======
}

.DisabledIcon {
  height: 1rem;
  width: 1.25rem;
>>>>>>> 59132a74
}<|MERGE_RESOLUTION|>--- conflicted
+++ resolved
@@ -159,11 +159,7 @@
   justify-content: center;
   line-height: 1.5rem;
   height: 1rem;
-<<<<<<< HEAD
-  width: 1rem;
-=======
   min-width: 1rem;
->>>>>>> 59132a74
   cursor: pointer;
   color: var(--point-panel-input-edit-button-color);
 }
@@ -176,14 +172,11 @@
 .ButtonWithIcon[data-invalid]:hover {
   color: var(--point-panel-input-disabled-cancel-button-color-hover);
 }
-<<<<<<< HEAD
-=======
 .ButtonWithIcon:disabled,
 .ButtonWithIcon:disabled:hover {
   cursor: default;
   color: var(--point-panel-input-edit-button-color);
 }
->>>>>>> 59132a74
 
 .ContentInput,
 .ContentInputWithNag {
@@ -223,18 +216,12 @@
   flex: 0 0 1.5rem;
 }
 
-<<<<<<< HEAD
-.DisabledIconAndAvatar {
-=======
 .IconAndAvatar {
->>>>>>> 59132a74
   flex-shrink: 0;
   display: flex;
   align-items: center;
   gap: 0.5rem;
   color: var(--point-panel-input-edit-button-color);
-<<<<<<< HEAD
-=======
 }
 
 .CreatedByAvatar {
@@ -248,26 +235,14 @@
   white-space: pre-wrap;
   word-break: break-word;
   padding: 0.25rem 0;
->>>>>>> 59132a74
 }
 
 .ButtonIcon {
   height: 1rem;
   width: 1rem;
-<<<<<<< HEAD
-  border-radius: 1rem;
-}
-
-.SyntaxHighlighter {
-  flex-grow: 1;
-  white-space: pre-wrap;
-  word-break: break-word;
-  padding: 0.25rem 0;
-=======
 }
 
 .DisabledIcon {
   height: 1rem;
   width: 1.25rem;
->>>>>>> 59132a74
 }