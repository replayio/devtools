--- conflicted
+++ resolved
@@ -60,12 +60,6 @@
   --blue-60: #0060df;
   --blue-70: #003eaa;
   --blue-80: #002275;
-<<<<<<< HEAD
-  --cool-gray-200: #e5e7eb;
-  --cool-gray-300: #d1d5db;
-  --cool-gray-400: #9ca3af;
-=======
->>>>>>> 2c153259
   --green-70: #058b00;
   --grey-10-a15: rgba(249, 249, 250, 0.15);
   --grey-10-a20: rgba(249, 249, 250, 0.2);
@@ -1235,8 +1229,6 @@
 
   /* menu item styles */
   --context-menu-item-color: var(--color-default);
-<<<<<<< HEAD
-=======
   --context-menu-item-color-disabled: var(--color-dimmer);
   --context-menu-item-font-size: var(--font-size-regular);
   --context-menu-item-height: 1.5rem;
@@ -1252,7 +1244,6 @@
   --context-menu-divider-color: var(--context-menu-divider);
   --context-menu-divider-margin: 0.25rem 0;
   --context-menu-divider-size: 1px;
->>>>>>> 2c153259
 }
 
 /* browser specific tweaks */
