import {
  AnalysisEntry,
  BreakpointId,
  Result as EvaluationResult,
  ExecutionPoint,
  FrameId,
  FunctionMatch,
  loadedRegions as LoadedRegions,
  Location,
  MappedLocation,
  Message,
  ObjectId,
  ObjectPreviewLevel,
  PauseData,
  PauseId,
  PointDescription,
  PointRange,
  getPointsBoundingTimeResult as PointsBoundingTime,
  RecordingId,
  Result,
  SameLineSourceLocations,
  ScopeId,
  SearchSourceContentsMatch,
  SessionId,
  newSource as Source,
  SourceId,
  TimeRange,
  TimeStampedPoint,
  TimeStampedPointRange,
  VariableMapping,
  createPauseResult,
  functionsMatches,
  getAllFramesResult,
  getScopeResult,
  getTopFrameResult,
  keyboardEvents,
  navigationEvents,
  repaintGraphicsResult,
  requestFocusRangeResult,
  searchSourceContentsMatches,
  sourceContentsChunk,
  sourceContentsInfo,
} from "@replayio/protocol";
import throttle from "lodash/throttle";
import uniqueId from "lodash/uniqueId";

import analysisManager, { AnalysisParams } from "protocol/analysisManager";
// eslint-disable-next-line no-restricted-imports
import { client, initSocket } from "protocol/socket";
import { ThreadFront } from "protocol/thread";
import { RecordingCapabilities } from "protocol/thread/thread";
import { binarySearch, compareNumericStrings, defer, waitForTime } from "protocol/utils";
import { initProtocolMessagesStore } from "replay-next/components/protocol/ProtocolMessagesStore";
import { breakpointPositionsCache } from "replay-next/src/suspense/BreakpointPositionsCache";
import { areRangesEqual } from "replay-next/src/utils/time";
import { TOO_MANY_POINTS_TO_FIND } from "shared/constants";
import { isPointInRegions, isRangeInRegions, isTimeInRegions } from "shared/utils/time";

import {
  LineNumberToHitCountMap,
  ReplayClientEvents,
  ReplayClientInterface,
  RunAnalysisParams,
  SourceLocationRange,
} from "./types";

const STREAMING_THROTTLE_DURATION = 100;

// TODO How should the client handle concurrent requests?
// Should we force serialization?
// Should we cancel in-flight requests and start new ones?

type GetPreferredLocation = (locations: Location[]) => Location | null;

export class ReplayClient implements ReplayClientInterface {
  private _dispatchURL: string;
  private _eventHandlers: Map<ReplayClientEvents, Function[]> = new Map();
  private _injectedGetPreferredLocation: GetPreferredLocation | null = null;
  private _loadedRegions: LoadedRegions | null = null;
  private _recordingId: RecordingId | null = null;
  private _sessionId: SessionId | null = null;
  private _threadFront: typeof ThreadFront;

  private sessionWaiter = defer<SessionId>();

  constructor(dispatchURL: string, threadFront: typeof ThreadFront) {
    this._dispatchURL = dispatchURL;
    this._threadFront = threadFront;

    this._threadFront.listenForLoadChanges(this._onLoadChanges);

    analysisManager.init();
  }

  private getSessionIdThrows(): SessionId {
    const sessionId = this._sessionId;
    if (sessionId === null) {
      throw Error("Invalid session");
    }
    return sessionId;
  }

  // Configures the client to use an already initialized session iD.
  // This method should be used for apps that use the protocol package directly.
  // Apps that only communicate with the Replay protocol through this client should use the initialize method instead.
  configure(sessionId: string): void {
    this._sessionId = sessionId;
    this.sessionWaiter.resolve(sessionId);
  }

  waitForSession() {
    return this.sessionWaiter.promise;
  }

  get loadedRegions(): LoadedRegions | null {
    return this._loadedRegions;
  }

  addEventListener(type: ReplayClientEvents, handler: Function): void {
    if (!this._eventHandlers.has(type)) {
      this._eventHandlers.set(type, []);
    }

    const handlers = this._eventHandlers.get(type)!;
    handlers.push(handler);
  }

  async breakpointAdded(location: Location, condition: string | null): Promise<BreakpointId[]> {
    const sessionId = this.getSessionIdThrows();

    const correspondingLocations = this.getCorrespondingLocations(location);

    const breakpointIds: BreakpointId[] = await Promise.all(
      correspondingLocations.map(async location => {
        const { breakpointId } = await client.Debugger.setBreakpoint(
          {
            condition: condition || undefined,
            location,
          },
          sessionId
        );

        return breakpointId;
      })
    );

    return breakpointIds;
  }

  async breakpointRemoved(breakpointId: BreakpointId): Promise<void> {
    const sessionId = this.getSessionIdThrows();
    await client.Debugger.removeBreakpoint({ breakpointId }, sessionId);
  }

  async getRecordingCapabilities(): Promise<RecordingCapabilities> {
    return this._threadFront.getRecordingCapabilities();
  }

  async createPause(executionPoint: ExecutionPoint): Promise<createPauseResult> {
    const sessionId = this.getSessionIdThrows();

    await this._waitForPointToBeLoaded(executionPoint);

    const response = await client.Session.createPause({ point: executionPoint }, sessionId);

    return response;
  }

  async evaluateExpression(
    pauseId: PauseId,
    expression: string,
    frameId: FrameId | null
  ): Promise<EvaluationResult> {
    const sessionId = this.getSessionIdThrows();

    // Edge case handling:
    // User is logging a plan object (e.g. "{...}")
    // This expression will not evaluate correctly unless we wrap parens around it
    if (expression.startsWith("{") && expression.endsWith("}")) {
      expression = `(${expression})`;
    }

    if (frameId === null) {
      const response = await client.Pause.evaluateInGlobal(
        {
          expression,
          pure: false,
        },
        sessionId,
        pauseId
      );
      return response.result;
    } else {
      const response = await client.Pause.evaluateInFrame(
        {
          frameId,
          expression,
          pure: false,
          useOriginalScopes: true,
        },
        sessionId,
        pauseId
      );
      return response.result;
    }
  }

  // Initializes the WebSocket and remote session.
  // This method should be used for apps that only communicate with the Replay protocol through this client.
  // Apps that use the protocol package directly should use the configure method instead.
  async initialize(recordingId: RecordingId, accessToken: string | null): Promise<SessionId> {
    this._recordingId = recordingId;

    initProtocolMessagesStore();

    const socket = initSocket(this._dispatchURL);
    await waitForOpenConnection(socket!);

    if (accessToken != null) {
      await client.Authentication.setAccessToken({ accessToken });
    }

    const { sessionId } = await client.Recording.createSession({ recordingId });

    this._sessionId = sessionId;
    this.sessionWaiter.resolve(sessionId);
    this._threadFront.setSessionId(sessionId, {});

    return sessionId;
  }

  async findKeyboardEvents(onKeyboardEvents: (events: keyboardEvents) => void) {
    const sessionId = this.getSessionIdThrows();
    client.Session.addKeyboardEventsListener(onKeyboardEvents);
    await client.Session.findKeyboardEvents({}, sessionId!);
    client.Session.removeKeyboardEventsListener(onKeyboardEvents);
  }

  // Allows legacy app to inject Redux source/location data into the client.
  // TODO [bvaughn] This is a stop-gap; we should move this logic into the new architecture somehow.
  injectGetPreferredLocation(getPreferredLocation: GetPreferredLocation) {
    this._injectedGetPreferredLocation = getPreferredLocation;
  }

  async findMessages(focusRange: TimeStampedPointRange | null): Promise<{
    messages: Message[];
    overflow: boolean;
  }> {
    const sessionId = this.getSessionIdThrows();

    if (focusRange !== null) {
      // We *only* care about loaded regions when calling `findMessagesInRange`.
      // Calling `findMessages` is always safe and always returns the console
      // messages for all parts of the recording, regardless of what is
      // currently loading or loaded. The reason we sometimes use
      // `findMessagesInRange` is because `findMessages` can overflow (if the
      // replay contains more than 1,000 console messages). In that case, we
      // might be able to fetch all of the console messages for a particular
      // section by using `findMessagesInRange`, but it requires sending
      // manifests to a running process, so it will only work in loaded regions.

      // It would be better if `findMessagesInRange` either errored when the
      // requested range could not be returned, or returned the boundaries of
      // what it *did* successfully load (see BAC-2536), but right now it will
      // just silently return a subset of messages. Given that we are extra
      // careful here not to to fetch messages in unloaded regions because the
      // result might be invalid (and may get cached by a Suspense caller).
      await this._waitForRangeToBeLoaded(focusRange);

      const response = await client.Console.findMessagesInRange(
        { range: { begin: focusRange.begin.point, end: focusRange.end.point } },
        sessionId
      );

      // Messages aren't guaranteed to arrive sorted, but unsorted messages aren't that useful to work with.
      // So sort them before returning.
      const sortedMessages = response.messages.sort((messageA: Message, messageB: Message) => {
        const pointA = messageA.point.point;
        const pointB = messageB.point.point;
        return compareNumericStrings(pointA, pointB);
      });

      return {
        messages: sortedMessages,
        overflow: response.overflow == true,
      };
    } else {
      const sortedMessages: Message[] = [];

      // TODO This won't work if there are every overlapping requests.
      // Do we need to implement some kind of locking mechanism to ensure only one read is going at a time?
      client.Console.addNewMessageListener(({ message }) => {
        const newMessagePoint = message.point.point;

        // Messages may arrive out of order so let's sort them as we get them.
        let lowIndex = 0;
        let highIndex = sortedMessages.length;
        while (lowIndex < highIndex) {
          let middleIndex = (lowIndex + highIndex) >>> 1;
          const message = sortedMessages[middleIndex];

          if (compareNumericStrings(message.point.point, newMessagePoint)) {
            lowIndex = middleIndex + 1;
          } else {
            highIndex = middleIndex;
          }
        }

        const insertAtIndex = lowIndex;

        sortedMessages.splice(insertAtIndex, 0, message);
      });

      const response = await client.Console.findMessages({}, sessionId);

      client.Console.removeNewMessageListener();

      return {
        messages: sortedMessages,
        overflow: response.overflow == true,
      };
    }
  }

  async findNavigationEvents(onNavigationEvents: (events: navigationEvents) => void) {
    const sessionId = this.getSessionIdThrows();
    client.Session.addNavigationEventsListener(onNavigationEvents);
    await client.Session.findNavigationEvents({}, sessionId!);
    client.Session.removeNavigationEventsListener(onNavigationEvents);
  }

  async findSources(): Promise<Source[]> {
    const sources: Source[] = [];

    await this.waitForSession();

    const sessionId = this.getSessionIdThrows();

    const newSourceListener = (source: Source) => {
      sources.push(source);
    };

    client.Debugger.addNewSourceListener(newSourceListener);
    await client.Debugger.findSources({}, sessionId);
    client.Debugger.removeNewSourceListener(newSourceListener);

    this._threadFront.markSourcesLoaded();

    return sources;
  }

  async getAllFrames(pauseId: PauseId): Promise<getAllFramesResult> {
    const sessionId = this.getSessionIdThrows();
    const result = await client.Pause.getAllFrames({}, sessionId, pauseId);
    return result;
  }

  async getTopFrame(pauseId: PauseId): Promise<getTopFrameResult> {
    const sessionId = this.getSessionIdThrows();
    const result = await client.Pause.getTopFrame({}, sessionId, pauseId);
    return result;
  }

  async getAnnotationKinds(): Promise<string[]> {
    const sessionId = this.getSessionIdThrows();
    const { kinds } = await client.Session.getAnnotationKinds({}, sessionId);
    return kinds;
  }

  async getEventCountForTypes(
    eventTypes: string[],
    range: PointRange | null
  ): Promise<Record<string, number>> {
    const sessionId = this.getSessionIdThrows();
    const { counts } = await client.Debugger.getEventHandlerCounts(
      { eventTypes, range: range ?? undefined },
      sessionId
    );
    return Object.fromEntries(counts.map(({ type, count }) => [type, count]));
  }

<<<<<<< HEAD
  async getAllEventHandlerCounts(range: PointRange | null): Promise<Record<string, number>> {
    const sessionId = this.getSessionIdThrows();
    const { counts } = await client.Debugger.getAllEventHandlerCounts(
      { range: range ?? undefined },
      sessionId
    );
    const countsObject = Object.fromEntries(counts.map(({ type, count }) => [type, count]));
    return countsObject;
=======
  async getFocusWindow(): Promise<TimeStampedPointRange> {
    const sessionId = this.getSessionIdThrows();
    const { window } = await client.Session.getFocusWindow({}, sessionId);
    return window;
>>>>>>> 1c4d1990
  }

  async getFrameSteps(pauseId: PauseId, frameId: FrameId): Promise<PointDescription[]> {
    const sessionId = this.getSessionIdThrows();
    const { steps } = await client.Pause.getFrameSteps({ frameId }, sessionId, pauseId);
    return steps;
  }

  async getObjectProperty(
    objectId: ObjectId,
    pauseId: PauseId,
    propertyName: string
  ): Promise<Result> {
    const sessionId = this.getSessionIdThrows();
    const { result } = await client.Pause.getObjectProperty(
      {
        object: objectId,
        name: propertyName,
      },
      sessionId,
      pauseId
    );
    return result;
  }

  async getObjectWithPreview(
    objectId: ObjectId,
    pauseId: PauseId,
    level?: ObjectPreviewLevel
  ): Promise<PauseData> {
    const sessionId = this.getSessionIdThrows();
    const result = await client.Pause.getObjectPreview(
      { level, object: objectId },
      sessionId,
      pauseId || undefined
    );
    return result.data;
  }

  async getPointNearTime(time: number): Promise<TimeStampedPoint> {
    const sessionId = this.getSessionIdThrows();

    const { point } = await client.Session.getPointNearTime({ time }, sessionId);
    return point;
  }

  async getPointsBoundingTime(time: number): Promise<PointsBoundingTime> {
    const sessionId = this.getSessionIdThrows();

    const result = await client.Session.getPointsBoundingTime({ time }, sessionId);
    return result;
  }

  getCorrespondingLocations(location: Location): Location[] {
    const { column, line, sourceId } = location;
    const sourceIds = this.getCorrespondingSourceIds(sourceId);
    return sourceIds.map(sourceId => ({
      column,
      line,
      sourceId,
    }));
  }

  getCorrespondingSourceIds(sourceId: SourceId): SourceId[] {
    return this._threadFront.getCorrespondingSourceIds(sourceId);
  }

  getPreferredLocation(locations: Location[]): Location | null {
    if (this._injectedGetPreferredLocation != null) {
      return this._injectedGetPreferredLocation(locations);
    }

    return locations[0] || null;
  }

  getRecordingId(): RecordingId | null {
    return this._recordingId;
  }

  async getScope(pauseId: PauseId, scopeId: ScopeId): Promise<getScopeResult> {
    const sessionId = this.getSessionIdThrows();
    const result = await client.Pause.getScope({ scope: scopeId }, sessionId, pauseId);
    return result;
  }

  async getScopeMap(location: Location): Promise<VariableMapping[] | undefined> {
    const sessionId = this.getSessionIdThrows();
    const { map } = await client.Debugger.getScopeMap({ location }, sessionId);
    return map;
  }

  async getSessionEndpoint(sessionId: SessionId): Promise<TimeStampedPoint> {
    const { endpoint } = await client.Session.getEndpoint({}, sessionId);
    return endpoint;
  }

  getSessionId(): SessionId | null {
    return this._sessionId;
  }

  async getSourceHitCounts(
    sourceId: SourceId,
    locationRange: SourceLocationRange,
    sortedSourceLocations: SameLineSourceLocations[],
    focusRange: PointRange | null
  ): Promise<LineNumberToHitCountMap> {
    const sessionId = this.getSessionIdThrows();

    // Don't try to fetch hit counts in unloaded regions.
    // The result might be invalid (and may get cached by a Suspense caller).
    await this._waitForRangeToBeLoaded(focusRange);

    // The protocol returns possible breakpoints for the entire source,
    // but for large sources this can result in "too many locations" to run hit counts.
    // To avoid this, we limit the number of lines we request hit count information for.
    //
    // Note that since this is a sorted array, we can do better than a plain .filter() for performance.
    const startLine = locationRange.start.line;
    const startIndex = binarySearch(
      0,
      sortedSourceLocations.length,
      (index: number) => startLine - sortedSourceLocations[index].line
    );
    const endLine = locationRange.end.line;
    const stopIndex = binarySearch(
      startIndex,
      sortedSourceLocations.length,
      (index: number) => endLine - sortedSourceLocations[index].line
    );

    const firstColumnLocations = sortedSourceLocations
      .slice(startIndex, stopIndex + 1)
      .map(location => ({
        ...location,
        columns: location.columns.slice(0, 1),
      }));
    const correspondingSourceIds = this.getCorrespondingSourceIds(sourceId);

    const hitCounts: LineNumberToHitCountMap = new Map();

    await Promise.all(
      correspondingSourceIds.map(async sourceId => {
        const { hits: protocolHitCounts } = await client.Debugger.getHitCounts(
          {
            sourceId,
            locations: firstColumnLocations,
            maxHits: TOO_MANY_POINTS_TO_FIND,
            range: focusRange || undefined,
          },
          sessionId
        );

        const lines: Set<number> = new Set();

        // Sum hits across corresponding sources,
        // But only record the first column's hits for any given line in a source.
        protocolHitCounts.forEach(({ hits, location }) => {
          const { line } = location;
          if (!lines.has(line)) {
            lines.add(line);

            const previous = hitCounts.get(line) || 0;
            if (previous) {
              hitCounts.set(line, {
                count: previous.count + hits,
                firstBreakableColumnIndex: previous.firstBreakableColumnIndex,
              });
            } else {
              hitCounts.set(line, {
                count: hits,
                firstBreakableColumnIndex: location.column,
              });
            }
          }
        });

        return hitCounts;
      })
    );

    return hitCounts;
  }

  getSourceOutline(sourceId: SourceId) {
    return client.Debugger.getSourceOutline({ sourceId }, this.getSessionIdThrows());
  }

  async getBreakpointPositions(
    sourceId: SourceId,
    locationRange: SourceLocationRange | null
  ): Promise<SameLineSourceLocations[]> {
    const sessionId = this.getSessionIdThrows();
    const begin = locationRange ? locationRange.start : undefined;
    const end = locationRange ? locationRange.end : undefined;

    let lineLocations: SameLineSourceLocations[] | null = null;

    // Breakpoint positions must be loaded for all sources,
    // else future API calls for things like hit counts will fail with "invalid location"
    // See BAC-2370
    const correspondingSourceIds = this.getCorrespondingSourceIds(sourceId);
    await Promise.all(
      correspondingSourceIds.map(async currentSourceId => {
        const { lineLocations: currentLineLocations } =
          await client.Debugger.getPossibleBreakpoints(
            { sourceId: currentSourceId, begin, end },
            sessionId
          );

        if (currentSourceId === sourceId) {
          lineLocations = currentLineLocations;
        }
      })
    );

    // Ensure breakpoint positions are sorted by line ascending
    lineLocations!.sort((a, b) => a.line - b.line);

    return lineLocations!;
  }

  async getMappedLocation(location: Location): Promise<MappedLocation> {
    const sessionId = this.getSessionIdThrows();
    const { mappedLocation } = await client.Debugger.getMappedLocation({ location }, sessionId);
    return mappedLocation;
  }

  async requestFocusRange(range: TimeRange): Promise<TimeStampedPointRange> {
    const sessionId = this.getSessionIdThrows();
    const { window } = await client.Session.requestFocusRange({ range }, sessionId);

    return window;
  }

  isOriginalSource(sourceId: SourceId): boolean {
    return this._threadFront.isOriginalSource(sourceId);
  }

  isPrettyPrintedSource(sourceId: SourceId): boolean {
    return this._threadFront.isPrettyPrintedSource(sourceId);
  }

  removeEventListener(type: ReplayClientEvents, handler: Function): void {
    if (this._eventHandlers.has(type)) {
      const handlers = this._eventHandlers.get(type)!;
      const index = handlers.indexOf(handler);
      if (index >= 0) {
        handlers.splice(index, 1);
      }
    }
  }

  repaintGraphics(pauseId: PauseId): Promise<repaintGraphicsResult> {
    const sessionId = this.getSessionIdThrows();
    return client.DOM.repaintGraphics({}, sessionId, pauseId);
  }

  /**
   * Matches can be streamed in over time, so we need to support a callback that can receive them incrementally
   */
  async searchFunctions(
    {
      query,
      sourceIds,
    }: {
      query: string;
      sourceIds?: string[];
    },
    onMatches: (matches: FunctionMatch[]) => void
  ): Promise<void> {
    const sessionId = this.getSessionIdThrows();
    const thisSearchUniqueId = uniqueId("search-fns-");

    let pendingMatches: FunctionMatch[] = [];

    // It's important to buffer the chunks before passing them along to subscribers.
    // The backend decides how big each streaming chunk should be,
    // but if chunks are too small (and events are too close together)
    // then we may schedule too many updates with React and causing a lot of memory pressure.
    const onMatchesThrottled = throttle(() => {
      onMatches(pendingMatches);
      pendingMatches = [];
    }, STREAMING_THROTTLE_DURATION);

    const matchesListener = ({ searchId, matches }: functionsMatches) => {
      if (searchId === thisSearchUniqueId) {
        pendingMatches = pendingMatches.concat(matches);
        onMatchesThrottled();
      }
    };

    client.Debugger.addFunctionsMatchesListener(matchesListener);
    try {
      await client.Debugger.searchFunctions(
        { searchId: thisSearchUniqueId, sourceIds, query },
        sessionId
      );
    } finally {
      client.Debugger.removeFunctionsMatchesListener(matchesListener);
    }

    // Because the matches callback is throttled, we may still have a bit of
    // leftover data that hasn't been handled yet, even though the server API
    // promise has resolved. Delay-loop until that's done, so that the logic
    // that called this method knows when it's safe to continue.
    while (pendingMatches.length > 0) {
      await waitForTime(10);
    }
  }

  /**
   * Matches can be streamed in over time, so we need to support a callback that can receive them incrementally
   */
  async searchSources(
    {
      limit,
      query,
      sourceIds,
    }: {
      limit?: number;
      query: string;
      sourceIds?: string[];
    },
    onMatches: (matches: SearchSourceContentsMatch[], didOverflow: boolean) => void
  ): Promise<void> {
    const sessionId = this.getSessionIdThrows();
    const thisSearchUniqueId = uniqueId("search-sources-");

    let didOverflow = false;
    let pendingMatches: SearchSourceContentsMatch[] = [];
    let pendingThrottlePromise: Promise<void> | null = null;
    let resolvePendingThrottlePromise: Function | null = null;

    // It's important to buffer the chunks before passing them along to subscribers.
    // The backend decides how big each streaming chunk should be,
    // but if chunks are too small (and events are too close together)
    // then we may schedule too many updates with React and causing a lot of memory pressure.
    const onMatchesThrottled = throttle(() => {
      onMatches(pendingMatches, didOverflow);
      pendingMatches = [];

      if (resolvePendingThrottlePromise !== null) {
        resolvePendingThrottlePromise();
        pendingThrottlePromise = null;
      }
    }, STREAMING_THROTTLE_DURATION);

    const matchesListener = ({ matches, overflow, searchId }: searchSourceContentsMatches) => {
      if (searchId === thisSearchUniqueId) {
        didOverflow ||= overflow;
        pendingMatches = pendingMatches.concat(matches);

        if (pendingThrottlePromise === null) {
          pendingThrottlePromise = new Promise(resolve => {
            resolvePendingThrottlePromise = resolve;
          });
        }

        onMatchesThrottled();
      }
    };

    client.Debugger.addSearchSourceContentsMatchesListener(matchesListener);
    try {
      await client.Debugger.searchSourceContents(
        { limit, searchId: thisSearchUniqueId, sourceIds, query },
        sessionId
      );

      // Don't resolve the outer Promise until the last chunk has been processed.
      if (pendingThrottlePromise !== null) {
        await pendingThrottlePromise;
      }
    } finally {
      client.Debugger.removeSearchSourceContentsMatchesListener(matchesListener);
    }
  }

  async runAnalysis<Result>(params: RunAnalysisParams): Promise<Result[]> {
    // Don't try to run analysis in unloaded regions.
    // The result might be invalid (and may get cached by a Suspense caller).
    await this._waitForRangeToBeLoaded(params.range || null);

    return new Promise<Result[]>(async (resolve, reject) => {
      const results: Result[] = [];

      const { location, ...rest } = params;

      let locations;
      if (location) {
        locations = this.getCorrespondingLocations(location).map(location => ({ location }));
        await Promise.all(
          locations.map(location =>
            breakpointPositionsCache.readAsync(this, location.location.sourceId)
          )
        );
      }

      const analysisParams = {
        ...rest,
        locations,
      };

      try {
        await analysisManager.runAnalysis(analysisParams, {
          onAnalysisError: (error: unknown) => {
            reject(error);
          },
          onAnalysisResults: analysisEntries => {
            results.push(...analysisEntries.map(entry => entry.value));
          },
        });

        resolve(results);
      } catch (error) {
        reject(error);
      }
    });
  }

  streamAnalysis(
    params: AnalysisParams,
    handlers: {
      onPoints?: (points: PointDescription[]) => void;
      onResults?: (results: AnalysisEntry[]) => void;
      onError?: (error: any) => void;
    }
  ): { pointsFinished: Promise<void>; resultsFinished: Promise<void> } {
    let resolvePointsFinished!: () => void;
    const pointsFinished = new Promise<void>(resolve => (resolvePointsFinished = resolve));
    let resolveResultsFinished!: () => void;
    const resultsFinished = new Promise<void>(resolve => (resolveResultsFinished = resolve));

    this._waitForRangeToBeLoaded(params.range || null).then(() =>
      analysisManager.runAnalysis(params, {
        onAnalysisPoints: handlers.onPoints,
        onAnalysisResults: handlers.onResults,
        onAnalysisError: error => {
          resolvePointsFinished();
          resolveResultsFinished();
          handlers.onError?.(error);
        },
        onPointsFinished: resolvePointsFinished,
        onFinished: resolveResultsFinished,
      })
    );

    return { pointsFinished, resultsFinished };
  }

  async streamSourceContents(
    sourceId: SourceId,
    onSourceContentsInfo: (params: sourceContentsInfo) => void,
    onSourceContentsChunk: (params: sourceContentsChunk) => void
  ): Promise<void> {
    const sessionId = this.getSessionIdThrows();

    let pendingChunk = "";
    let pendingThrottlePromise: Promise<void> | null = null;
    let resolvePendingThrottlePromise: Function | null = null;

    const callSourceContentsChunkThrottled = throttle(() => {
      onSourceContentsChunk({ chunk: pendingChunk, sourceId });
      pendingChunk = "";

      if (resolvePendingThrottlePromise !== null) {
        resolvePendingThrottlePromise();
        pendingThrottlePromise = null;
      }
    }, STREAMING_THROTTLE_DURATION);

    const onSourceContentsChunkWrapper = (params: sourceContentsChunk) => {
      // It's important to buffer the chunks before passing them along to subscribers.
      // The backend decides how much text to send in each chunk,
      // but if chunks are too small (and events are too close together)
      // then we may schedule too many updates with React and causing a lot of memory pressure.
      if (params.sourceId === sourceId) {
        pendingChunk += params.chunk;

        if (pendingThrottlePromise === null) {
          pendingThrottlePromise = new Promise(resolve => {
            resolvePendingThrottlePromise = resolve;
          });
        }

        callSourceContentsChunkThrottled();
      }
    };

    const onSourceContentsInfoWrapper = (params: sourceContentsInfo) => {
      if (params.sourceId === sourceId) {
        onSourceContentsInfo(params);
      }
    };

    try {
      client.Debugger.addSourceContentsChunkListener(onSourceContentsChunkWrapper);
      client.Debugger.addSourceContentsInfoListener(onSourceContentsInfoWrapper);

      await client.Debugger.streamSourceContents({ sourceId }, sessionId);

      // Don't resolve the outer Promise until the last chunk has been processed.
      if (pendingThrottlePromise !== null) {
        await pendingThrottlePromise;
      }
    } finally {
      client.Debugger.removeSourceContentsChunkListener(onSourceContentsChunkWrapper);
      client.Debugger.removeSourceContentsInfoListener(onSourceContentsInfoWrapper);
    }
  }

  async _waitForPointToBeLoaded(point: ExecutionPoint): Promise<void> {
    return new Promise(resolve => {
      const checkLoaded = () => {
        const loadedRegions = this.loadedRegions;
        let isLoaded = false;
        if (loadedRegions !== null) {
          isLoaded = isPointInRegions(point, loadedRegions.loaded);
        }

        if (isLoaded) {
          resolve();

          this.removeEventListener("loadedRegionsChange", checkLoaded);
        }
      };

      this.addEventListener("loadedRegionsChange", checkLoaded);

      checkLoaded();
    });
  }

  async _waitForRangeToBeLoaded(
    focusRange: TimeStampedPointRange | PointRange | null
  ): Promise<void> {
    return new Promise(resolve => {
      const checkLoaded = () => {
        const loadedRegions = this.loadedRegions;
        let isLoaded = false;
        if (loadedRegions !== null && loadedRegions.loading.length > 0) {
          if (focusRange !== null) {
            isLoaded = isRangeInRegions(focusRange, loadedRegions.indexed);
          } else {
            isLoaded = areRangesEqual(loadedRegions.indexed, loadedRegions.loading);
          }
        }

        if (isLoaded) {
          resolve();

          this.removeEventListener("loadedRegionsChange", checkLoaded);
        }
      };

      this.addEventListener("loadedRegionsChange", checkLoaded);

      checkLoaded();
    });
  }

  async waitForTimeToBeLoaded(time: number): Promise<void> {
    return new Promise(resolve => {
      const checkLoaded = () => {
        const loadedRegions = this.loadedRegions;
        let isLoaded = false;
        if (loadedRegions !== null) {
          isLoaded = isTimeInRegions(time, loadedRegions.loaded);
        }

        if (isLoaded) {
          resolve();

          this.removeEventListener("loadedRegionsChange", checkLoaded);
        }
      };

      this.addEventListener("loadedRegionsChange", checkLoaded);

      checkLoaded();
    });
  }

  async waitForLoadedSources(): Promise<void> {
    await this._threadFront.ensureAllSources();
  }

  _dispatchEvent(type: ReplayClientEvents, ...args: any[]): void {
    const handlers = this._eventHandlers.get(type);
    if (handlers) {
      // we iterate over a copy of the handlers array because the array
      // may be modified during the iteration by one of the handlers
      [...handlers].forEach(handler => handler(...args));
    }
  }

  _onLoadChanges = (loadedRegions: LoadedRegions) => {
    this._loadedRegions = loadedRegions;

    this._dispatchEvent("loadedRegionsChange", loadedRegions);
  };
}

function waitForOpenConnection(
  socket: WebSocket,
  maxDurationMs = 5000,
  intervalMs = 100
): Promise<void> {
  return new Promise<void>((resolve, reject) => {
    const startTime = performance.now();
    const intervalId = setInterval(() => {
      if (performance.now() - startTime > maxDurationMs) {
        clearInterval(intervalId);
        reject(new Error("Timed out"));
      } else if (socket.readyState === socket.OPEN) {
        clearInterval(intervalId);
        resolve();
      }
    }, intervalMs);
  });
}<|MERGE_RESOLUTION|>--- conflicted
+++ resolved
@@ -379,7 +379,6 @@
     return Object.fromEntries(counts.map(({ type, count }) => [type, count]));
   }
 
-<<<<<<< HEAD
   async getAllEventHandlerCounts(range: PointRange | null): Promise<Record<string, number>> {
     const sessionId = this.getSessionIdThrows();
     const { counts } = await client.Debugger.getAllEventHandlerCounts(
@@ -388,12 +387,12 @@
     );
     const countsObject = Object.fromEntries(counts.map(({ type, count }) => [type, count]));
     return countsObject;
-=======
+  }
+
   async getFocusWindow(): Promise<TimeStampedPointRange> {
     const sessionId = this.getSessionIdThrows();
     const { window } = await client.Session.getFocusWindow({}, sessionId);
     return window;
->>>>>>> 1c4d1990
   }
 
   async getFrameSteps(pauseId: PauseId, frameId: FrameId): Promise<PointDescription[]> {
