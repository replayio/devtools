import {
  ApolloClient,
  ApolloError,
  HttpLink,
  InMemoryCache,
  MutationOptions,
  NormalizedCacheObject,
  OperationVariables,
  QueryOptions,
  from,
  split,
} from "@apollo/client";
import { onError } from "@apollo/client/link/error";
import { RetryLink } from "@apollo/client/link/retry";
import { GraphQLWsLink } from "@apollo/client/link/subscriptions";
import { MockLink, MockedResponse } from "@apollo/client/testing";
import { getMainDefinition } from "@apollo/client/utilities";
import { createClient } from "graphql-ws";
import memoizeOne from "memoize-one";

import { defer } from "protocol/utils";
import { graphqlClientIdHeader } from "shared/graphql/clientIdHeader";
import { hasApiKey, isTest } from "shared/utils/environment";

export let clientWaiter = defer<ApolloClient<NormalizedCacheObject>>();

export async function query<TData = any, TVariables = OperationVariables>(
  options: QueryOptions<TVariables, TData>
) {
  const apolloClient = await clientWaiter.promise;
  return await apolloClient.query<TData, TVariables>(options);
}

export async function mutate<TData = any, TVariables = OperationVariables>(
  options: MutationOptions<TData, TVariables>
) {
  if (isTest() && !hasApiKey()) {
    // Recordings of failed e2e tests may show the Next.js error popup triggered by a failed graphql mutation,
    // making them hard to work with, so disable mutations unless the user is authenticated.
    return;
  }
  const apolloClient = await clientWaiter.promise;
  return await apolloClient.mutate<TData, TVariables>(options);
}

export const createApolloClient = memoizeOne(function (
  token: string | undefined,
  testScope: string | null,
  onAuthError?: () => void
) {
  let previousWaiter = clientWaiter;
  clientWaiter = defer<ApolloClient<NormalizedCacheObject>>();

  clientWaiter.promise.then(previousWaiter.resolve);

  const retryLink = createRetryLink();
  const errorLink = createErrorLink(onAuthError);
  const httpLink = createHttpLink(token, testScope);

  const options: any = {
    cache: createApolloCache(),
    link: from([retryLink, errorLink, httpLink]),
  };

  const apolloClient = new ApolloClient<NormalizedCacheObject>(options);
  clientWaiter.resolve(apolloClient);

  return apolloClient;
});

/**
 * Check if the given ApolloError is a GraphQL error (and not a network error)
 * and extract the GraphQL error message.
 * Apollo's error reporting is inconsistent and GraphQL errors may appear as
 * network errors containing the GraphQL error in an undocumented property.
 */
export function extractGraphQLError(
  error: Partial<Pick<ApolloError, "graphQLErrors" | "networkError" | "message">> | undefined
): string | undefined {
  if (!error) {
    return undefined;
  }
  const graphQLError = error.graphQLErrors?.[0] || (error.networkError as any)?.result?.errors?.[0];
  return (typeof graphQLError === "string" ? graphQLError : graphQLError?.message) || error.message;
}

export function createApolloCache() {
  return new InMemoryCache({
    typePolicies: {
      Query: {
        fields: {
          viewer: {
            merge: true,
          },
        },
      },
      AuthenticatedUser: {
        merge: true,
      },
      Recording: {
        keyFields: ["uuid"],
        fields: {
          comments: {
            merge: false,
          },
        },
      },
      Comment: {
        fields: {
          replies: {
            merge: false,
          },
        },
      },
    },
  });
}

<<<<<<< HEAD
function createHttpLink(token: string | undefined) {
  const headers: Record<string, string> = {
    ...graphqlClientIdHeader(),
  };
=======
function createHttpLink(token: string | undefined, testScope: string | null) {
  const headers: Record<string, string> = {};
>>>>>>> 99212711
  if (token) {
    headers["Authorization"] = `Bearer ${token}`;
  }
  if (testScope) {
    headers["replay-test-scope"] = testScope;
  }

  const uri = process.env.NEXT_PUBLIC_API_URL;
  const httpLink = new HttpLink({
    uri,
    headers,
    fetch,
  });

  if (typeof window === "undefined") {
    return httpLink;
  }

  const wsLink = new GraphQLWsLink(
    createClient({
      url: process.env.NEXT_PUBLIC_API_SUBSCRIPTION_URL!,
      connectionParams: { token },
    })
  );

  return split(
    ({ query }) => {
      const definition = getMainDefinition(query);
      return definition.kind === "OperationDefinition" && definition.operation === "subscription";
    },
    wsLink,
    httpLink
  );
}

export function createErrorLink(onAuthError?: () => void) {
  return onError(err => {
    const { graphQLErrors, networkError } = err;
    if (graphQLErrors) {
      console.error(
        "[Apollo GraphQL error]",
        err.operation.operationName,
        extractGraphQLError(err),
        graphQLErrors.length > 1 ? graphQLErrors : graphQLErrors[0]
      );

      if (onAuthError && graphQLErrors.some(e => e.extensions?.code === "UNAUTHENTICATED")) {
        onAuthError();
      }
    } else if (networkError) {
      console.warn("[Apollo Network error]", networkError);
    }
  });
}

export function createRetryLink() {
  return new RetryLink({
    attempts: {
      retryIf: error => {
        // GraphQL errors appear in error?.result?.errors.
        // We don't want to retry requests that failed due to GraphQL errors.
        return !error?.result?.errors?.length;
      },
    },
  });
}

export function createMockLink(mocks: MockedResponse<Record<string, any>>[]) {
  return new MockLink(mocks);
}<|MERGE_RESOLUTION|>--- conflicted
+++ resolved
@@ -116,15 +116,10 @@
   });
 }
 
-<<<<<<< HEAD
-function createHttpLink(token: string | undefined) {
+function createHttpLink(token: string | undefined, testScope: string | null) {
   const headers: Record<string, string> = {
     ...graphqlClientIdHeader(),
   };
-=======
-function createHttpLink(token: string | undefined, testScope: string | null) {
-  const headers: Record<string, string> = {};
->>>>>>> 99212711
   if (token) {
     headers["Authorization"] = `Bearer ${token}`;
   }
