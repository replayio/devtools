--- conflicted
+++ resolved
@@ -180,7 +180,7 @@
     // Uniquely identifies a test within a group of tests
     // This can be used to differentiate multiple tests with the same name (and scope)
     // or retries of a single test after a failed attempt
-    id: number | string;
+    id: number;
 
     // Note that the client does not necessarily have any expectations of ordering here;
     // we will likely order results lexicographically, by title.
@@ -604,13 +604,6 @@
     switch (environment.testRunner.name) {
       case "cypress": {
         const annotations = await AnnotationsCache.readAsync(replayClient);
-
-<<<<<<< HEAD
-=======
-        let currentTestAnnotations: Annotation[] | null = null;
-        let currentTestRecording: AnyTestRecording | null = null;
-        let currentTestRecordingIndex = -1;
-        let currentTestHasEnded = true;
         let clientSideEnvironmentError: TestEnvironmentError | null = null;
 
         // If there are test(s) with completed status (passed/failed/timedOut) but no annotations,
@@ -651,6 +644,7 @@
                   event: "test:start",
                   titlePath: [],
                   testId: test.id,
+                  attempt: 1,
                 },
                 point: "0",
                 time: 0,
@@ -660,6 +654,7 @@
                   event: "test:end",
                   titlePath: [],
                   testId: test.id,
+                  attempt: 1,
                 },
                 point: "0",
                 time: 0,
@@ -668,7 +663,6 @@
           }
         }
 
->>>>>>> a420cacb
         // Annotations for the entire recording (which may include more than one test)
         // we need to splice only the appropriate subset for each test.
         const annotationsByTest: Annotation[][] = annotations.reduce(
