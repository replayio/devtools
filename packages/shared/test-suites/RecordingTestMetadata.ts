import {
  ExecutionPoint,
  RequestId,
  TimeStampedPoint,
  TimeStampedPointRange,
} from "@replayio/protocol";
import { satisfies } from "compare-versions";

import { comparePoints } from "protocol/execution-point-utils";
import { networkRequestsCache } from "replay-next/src/suspense/NetworkRequestsCache";
import { findSliceIndices, insert } from "replay-next/src/utils/array";
import { assertWithTelemetry } from "replay-next/src/utils/telemetry";
import { ReplayClientInterface } from "shared/client/types";
import { Annotation } from "shared/graphql/types";
import { AnnotationsCache } from "ui/components/TestSuite/suspense/AnnotationsCache";

export type SemVer = string;

function assert(value: unknown, message: string, tags: Object = {}): asserts value {
  return assertWithTelemetry(value, message, "process-test-metadata", tags);
}

// This type is only minimally supported by the frontend
export namespace RecordingTestMetadataV1 {
  export type GroupedTestCases = {
    file?: string;
    path?: string[];
    result: RecordingTestMetadataV3.TestResult;
    run?: { id: string; title?: string };
    runner?: { name: string; version: string; plugin: string };
    tests?: TestRecording[];
    title: string;
    version: 1;
  };

  export type TestRecording = {
    duration?: number;
    error?: any;
    id?: string;
    path?: string[];
    relativePath?: string;
    relativeStartTime?: number;
    result: RecordingTestMetadataV3.TestResult;
    steps?: TestStep[];
    title: string;
  };

  export type TestStep = {
    alias?: string;
    args?: any[];
    assertIds?: string[];
    commandId?: string;
    error?: any;
    duration: number;
    hook?: "beforeAll" | "beforeEach" | "afterAll" | "afterEach";
    id: string;
    name: string;
    parentId?: string;
    relativeStartTime?: number;
  };
}

// This type is supported, but must be converted to version 3 format before use
export namespace RecordingTestMetadataV2 {
  export type GroupedTestCases = Omit<
    RecordingTestMetadataV3.GroupedTestCases,
    "runId" | "source" | "testRecordings"
  > & {
    run: { id: string };
    source: {
      path: string;
      title: string | null;
    };
    tests: TestRecording[];
  };

  export type TestRecording = Omit<
    RecordingTestMetadataV3.TestRecording,
    "events" | "timeStampedPointRange"
  > & {
    events: {
      afterAll: TestEvent[];
      afterEach: TestEvent[];
      beforeAll: TestEvent[];
      beforeEach: TestEvent[];
      main: TestEvent[];
    };
  };

  export type UserActionEvent = Omit<
    RecordingTestMetadataV3.UserActionEvent,
    "data" | "timeStampedPointRange"
  > & {
    data: {
      category: "assertion" | "command" | "other";
      command: {
        arguments: string[];
        name: string;
      };
      error: TestError | null;
      id: string;
      parentId: string | null;
      scope: string[] | null;
    };
  };

  export type TestEvent = UserActionEvent;

  export type TestError = {
    name: string;
    message: string;
  };
}

export namespace RecordingTestMetadataV3 {
  export type TestResult = "failed" | "passed" | "skipped" | "timedOut" | "unknown";

  export type TestSectionName = "afterAll" | "afterEach" | "beforeAll" | "beforeEach" | "main";

  export type TestEnvironmentError = {
    code: number;
    detail: string | null;
    name: string;
    message: string;
  };

  export interface GroupedTestCases {
    // Safe to use for display on Library page
    // Not accurate enough to use for setting focus region in DevTools
    approximateDuration: number;

    // Environment that generated the test results
    environment: {
      // Plug-in/integration errors (e.g. missing steps, no steps, mismatched annotations)
      // Empty array means there were no errors
      errors: Array<TestEnvironmentError>;

      pluginVersion: SemVer;

      // Cypress or Playwright
      testRunner: {
        name: string;
        version: SemVer;
      };
    };

    // High level summary of tests within this recording
    // based on same data as contained in the resultCounts map below
    result: TestResult;

    // Summarizes result of the test run
    resultCounts: Record<TestResult, number>;

    runId: string;

    // Version for test metadata/schema
    schemaVersion: SemVer;

    source: {
      // Relative path to source file
      filePath: string;

      // Only available for Playwright tests
      title: string | null;
    };

    // If a test fails, it may be executed multiple times (e.g. retries);
    // each of these attempts is tracked in the testRecordings array
    testRecordings: TestRecording[];
  }

  export interface TestRecording {
    // Useful for identifying retries of a failed test
    attempt: number;

    // An error that occurred for this test that was unrelated to a specific event
    // e.g. a JS runtime error in the cypress spec file
    error: TestError | null;

    // Actions that were part of this test, grouped by section (or "hook")
    events: Record<TestSectionName, TestEvent[]>;

    // Uniquely identifies a test within a group of tests
    // This can be used to differentiate multiple tests with the same name (and scope)
    // or retries of a single test after a failed attempt
    id: number;

    // Note that the client does not necessarily have any expectations of ordering here;
    // we will likely order results lexicographically, by title.
    result: TestResult;

    source: {
      // Example test:
      //   describe("outer", () => {
      //     describe("inner", () => {
      //       it("test name", () => {
      //         // Test code here...
      //       });
      //     });
      //   });

      // If a test is inside of one or more describe() blocks
      // For the example test above, this would be ["outer", "inner"]
      scope: string[];

      // For Cypress, the string passed to the it() block
      // For Playwright, the string passed to the test() block
      // For the example test above, this would be "test name"
      title: string;
    };

    // Defines the precise boundaries of the test run (including beforeEach and afterEach blocks);
    // this value comes from annotation data and so is only available for Cypress tests (for now)
    timeStampedPointRange: TimeStampedPointRange | null;
  }

  export interface UserActionEvent {
    data: {
      category: "assertion" | "command" | "other";

      command: {
        arguments: string[];
        name: string;
      };

      // An error that occurred while executing this action (if any)
      error: TestError | null;

      // Used to associate related annotations
      id: string;

      // Used to associate chained commands
      parentId: string | null;

      // This value comes from annotations and so is only available for Cypress tests (for now)
      result: {
        timeStampedPoint: TimeStampedPoint;
        variable: string;
      } | null;

      // If an action is somewhere other than the main test body;
      // for example, before/after actions have different scopes
      scope: string[] | null;

      // This value comes from annotations and so is only available for Cypress tests (for now)
      viewSourceTimeStampedPoint: TimeStampedPoint | null;
    };

    // Precisely defines the start/stop execution points (and times) for the action
    // This value comes from annotations and so is only available for Cypress tests (for now)
    timeStampedPointRange: TimeStampedPointRange | null;

    type: "user-action";
  }

  export interface NavigationEvent {
    // Data needed to render this event
    data: {
      url: string;
    };

    // The precise time this event occurred; not that events have no duration
    timeStampedPoint: TimeStampedPoint;

    type: "navigation";
  }

  export interface NetworkRequestEvent {
    // Data needed to render this event
    data: {
      request: {
        id: RequestId;
        method: string;
        url: string;
      };
      response: {
        status: number;
      } | null;
    };

    // The precise time this event occurred; not that events have no duration
    timeStampedPoint: TimeStampedPoint;

    type: "network-request";
  }

  export type TestEvent = UserActionEvent | NavigationEvent | NetworkRequestEvent;

  export type TestError = {
    name: string;
    message: string;
  };
}

// Export the union version of types (for type checker functions)
export type AnyGroupedTestCases =
  | RecordingTestMetadataV1.GroupedTestCases
  | RecordingTestMetadataV2.GroupedTestCases
  | RecordingTestMetadataV3.GroupedTestCases;
export type AnyTestRecording =
  | RecordingTestMetadataV1.TestRecording
  | RecordingTestMetadataV2.TestRecording
  | RecordingTestMetadataV3.TestRecording;

// Export the latest version of types (for convenience)
export type GroupedTestCases = RecordingTestMetadataV3.GroupedTestCases;
export type TestEnvironmentError = RecordingTestMetadataV3.TestEnvironmentError;
export type NavigationEvent = RecordingTestMetadataV3.NavigationEvent;
export type NetworkRequestEvent = RecordingTestMetadataV3.NetworkRequestEvent;
export type TestError = RecordingTestMetadataV3.TestError;
export type TestEvent = RecordingTestMetadataV3.TestEvent;
export type TestRecording = RecordingTestMetadataV3.TestRecording;
export type TestSectionName = RecordingTestMetadataV3.TestSectionName;
export type UserActionEvent = RecordingTestMetadataV3.UserActionEvent;

export async function processCypressTestRecording(
  testRecording: RecordingTestMetadataV2.TestRecording | RecordingTestMetadataV3.TestRecording,
  annotations: Annotation[],
  replayClient: ReplayClientInterface
): Promise<RecordingTestMetadataV3.TestRecording> {
  if (isTestRecordingV2(testRecording)) {
    const { attempt, error, events: partialEvents, id, result, source } = testRecording;

    const events: RecordingTestMetadataV3.TestRecording["events"] = {
      afterAll: [],
      afterEach: [],
      beforeAll: [],
      beforeEach: [],
      main: [],
    };

    let beginPoint: TimeStampedPoint | null = null;
    let endPoint: TimeStampedPoint | null = null;

    const navigationEvents: RecordingTestMetadataV3.NavigationEvent[] = [];

    // Skipped tests won't contain any annotations (include begin/end point)
<<<<<<< HEAD
    if (result !== "skipped") {
      // Note that event annotations may be interleaved,
      // meaning that we can't step through both arrays in one pass.
      // Instead we have to loop over the annotations array once to group data by event id–
      // (and also find the navigation and test start/end annotations)–
      // then we can iterate over the user-action events.
      const userActionEventIdToAnnotations: Record<string, Annotation[]> = {};

      for (let index = 0; index < annotations.length; index++) {
        const annotation = annotations[index];

        if (!beginPoint || comparePoints(beginPoint.point, annotation.point) > 0) {
          beginPoint = {
            point: annotation.point,
            time: annotation.time,
          };
        }

        if (!endPoint || comparePoints(endPoint.point, annotation.point) < 0) {
          endPoint = {
            point: annotation.point,
            time: annotation.time,
          };
        }

        switch (annotation.message.event) {
          case "event:navigation": {
            assert(annotation.message.url, "Navigation annotation must have a URL");

            const navigationEvent: RecordingTestMetadataV3.NavigationEvent = {
              data: {
                url: annotation.message.url,
              },
              timeStampedPoint: {
=======
    switch (result) {
      case "skipped":
      case "unknown": {
        break;
      }
      default: {
        // Note that event annotations may be interleaved,
        // meaning that we can't step through both arrays in one pass.
        // Instead we have to loop over the annotations array once to group data by event id–
        // (and also find the navigation and test start/end annotations)–
        // then we can iterate over the user-action events.
        const userActionEventIdToAnnotations: Record<string, Annotation[]> = {};

        for (let index = 0; index < annotations.length; index++) {
          const annotation = annotations[index];
          switch (annotation.message.event) {
            case "event:navigation": {
              assert(annotation.message.url, "Navigation annotation must have a URL");

              const navigationEvent: RecordingTestMetadataV3.NavigationEvent = {
                data: {
                  url: annotation.message.url,
                },
                timeStampedPoint: {
                  point: annotation.point,
                  time: annotation.time,
                },
                type: "navigation",
              };

              navigationEvents.push(navigationEvent);
              break;
            }
            case "step:end":
            case "step:enqueue":
            case "step:start": {
              const id = annotation.message.id;
              assert(id != null, "Annotation event must have an id");
              if (userActionEventIdToAnnotations[id] == null) {
                userActionEventIdToAnnotations[id] = [annotation];
              } else {
                userActionEventIdToAnnotations[id].push(annotation);
              }
              break;
            }
            case "test:start": {
              beginPoint = {
>>>>>>> c5277a75
                point: annotation.point,
                time: annotation.time,
              };
              break;
            }
            case "test:end": {
              endPoint = {
                point: annotation.point,
                time: annotation.time,
              };
              break;
            }
            default: {
              console.warn(`Unexpected annotation type: ${annotation.message.event}`);
            }
<<<<<<< HEAD
            break;
          }
          default: {
            console.warn(`Unexpected annotation type: ${annotation.message.event}`);
=======
>>>>>>> c5277a75
          }
        }

        assert(beginPoint !== null, "Test must have a begin point");
        assert(endPoint !== null, "Test must have a end point");

        for (let sectionName in partialEvents) {
          // TODO [SCS-1186] Ignore beforeAll/afterAll sections for now;
          // We'll need to make some changes to both Devtools UI and the Replay plug-in to handle these
          switch (sectionName) {
            case "afterAll":
            case "beforeAll":
              continue;
          }

          const testEvents = events[sectionName as RecordingTestMetadataV3.TestSectionName];

          const partialTestEvents =
            partialEvents[sectionName as RecordingTestMetadataV3.TestSectionName];
          partialTestEvents.forEach(partialTestEvent => {
            const {
              category,
              command,
              error = null,
              id,
              parentId = null,
              scope = null,
            } = partialTestEvent.data;

            assert(category, `Test event must have "category" property`, {
              command: command.name,
              id,
            });

            assert(command, `Test event must have "command" property`, {
              id,
              category,
            });

            assert(id, `Test event must have "id" property`, {
              command: command.name,
              category,
            });

            // The client does not show certain types of chained events in the list
            // they clutter without adding much value
            if (parentId !== null) {
              switch (command.name) {
                case "as":
                case "then":
                  return null;
              }
            }

            const annotations = userActionEventIdToAnnotations[id];

            assert(annotations != null, `Missing annotations for test event`, {
              command: command.name,
              id,
            });

            let beginPoint: TimeStampedPoint | null = null;
            let endPoint: TimeStampedPoint | null = null;
            let resultPoint: TimeStampedPoint | null = null;
            let resultVariable: string | null = null;
            let viewSourceTimeStampedPoint: TimeStampedPoint | null = null;

            const isChaiAssertion = command.name === "assert";
            // TODO [FE-1419] name === "assert" && !annotations.enqueue;

            annotations.forEach(annotation => {
              switch (annotation.message.event) {
                case "step:end": {
                  endPoint = {
                    point: annotation.point,
                    time: annotation.time,
                  };

                  resultPoint = {
                    point: annotation.point,
                    time: annotation.time,
                  };
                  resultVariable = annotation.message.logVariable ?? null;
                  break;
                }
                case "step:enqueue": {
                  if (!isChaiAssertion) {
                    viewSourceTimeStampedPoint = {
                      point: annotation.point,
                      time: annotation.time,
                    };
                  }
                  break;
                }
                case "step:start": {
                  beginPoint = {
                    point: annotation.point,
                    time: annotation.time,
                  };

                  if (isChaiAssertion) {
                    viewSourceTimeStampedPoint = {
                      point: annotation.point,
                      time: annotation.time,
                    };
                  }
                  break;
                }
              }
            });

            assert(beginPoint !== null, `Missing "step:start" annotation for test event`, {
              id,
              isChaiAssertion,
            });

            assert(viewSourceTimeStampedPoint !== null, `Missing annotation for test event`, {
              annotationType: isChaiAssertion ? "step:start" : "step:enqueue",
              id,
              isChaiAssertion,
            });

            testEvents.push({
              data: {
                category: category,
                command: {
                  arguments: command.arguments,
                  name: command.name,
                },
                error,
                id,
                parentId,
                result:
                  resultVariable && resultPoint
                    ? {
                        timeStampedPoint: resultPoint,
                        variable: resultVariable,
                      }
                    : null,
                scope,
                viewSourceTimeStampedPoint,
              },
              timeStampedPointRange: {
                begin: beginPoint,
                end: endPoint || beginPoint,
              },
              type: "user-action",
            });
          });
        }

        // Finds the section that contains a given point
        // defaults to the main (test body) section if no matches found
        const findSection = (point: ExecutionPoint) => {
          const sections = Object.values(events);
          for (let index = sections.length - 1; index >= 0; index--) {
            const events = sections[index];
            const firstEvent = events[0];
            if (firstEvent && comparePoints(getTestEventExecutionPoint(firstEvent)!, point) <= 0) {
              return events;
            }
          }
          return events.main;
        };

        const networkRequestEvents = await processNetworkData(replayClient, beginPoint, endPoint);
        // Now that section boundaries have been defined by user-actions,
        // merge in navigation and network events.
        navigationEvents.forEach(navigationEvent => {
          const events = findSection(navigationEvent.timeStampedPoint.point);
          insert(events, navigationEvent, compareTestEventExecutionPoints);
        });
        networkRequestEvents.forEach(networkRequestEvent => {
          const events = findSection(networkRequestEvent.timeStampedPoint.point);
          insert(events, networkRequestEvent, compareTestEventExecutionPoints);
        });
      }
    }

    return {
      attempt,
      error,
      events,
      id,
      result,
      source,
      timeStampedPointRange:
        beginPoint && endPoint
          ? {
              begin: beginPoint,
              end: endPoint,
            }
          : null,
    };
  } else if (isTestRecordingV3(testRecording)) {
    return testRecording;
  } else {
    // This function does not support the legacy TestItem format
    throw Error(`Unsupported legacy TestItem value`);
  }
}

export async function processGroupedTestCases(
  groupedTestCases:
    | RecordingTestMetadataV2.GroupedTestCases
    | RecordingTestMetadataV3.GroupedTestCases,
  replayClient: ReplayClientInterface
): Promise<RecordingTestMetadataV3.GroupedTestCases> {
  if (isGroupedTestCasesV3(groupedTestCases)) {
    return groupedTestCases;
  } else if (isGroupedTestCasesV2(groupedTestCases)) {
    const { environment, run, source, tests: partialTestRecordings, ...rest } = groupedTestCases;
    switch (environment.testRunner.name) {
      case "cypress": {
        const annotations = await AnnotationsCache.readAsync(replayClient);
<<<<<<< HEAD
        let clientSideEnvironmentError: TestEnvironmentError | null = null;

        // If there are test(s) with completed status (passed/failed/timedOut) but no annotations,
        // that indicates that the Cypress support plugin file wasn't included.
        // The frontend is in a better position to detect this scenario than the plug-in,
        // so we should add an environment error in.
        //
        // See FE-1645
        if (annotations.length === 0) {
          const hasIncompleteTest = partialTestRecordings.some(test => {
            switch (test.result) {
              case "failed":
              case "passed":
              case "timedOut":
                break;
              default:
                return true;
            }
          });

          if (!hasIncompleteTest) {
            clientSideEnvironmentError = {
              code: 0,
              detail: null,
              message: "Missing or bad plug-in configuration.",
              name: "MissingCypressPluginError",
            };

            // HACK
            // Subsequent validations will fail if a test doesn't have a begin and end point.
            // In this scenario, there are no known begin or end points,
            // so we fill in dummy data to avoid triggering assertion errors
            //
            // See FE-1645
            partialTestRecordings.forEach(test => {
              annotations.push({
                message: {
                  event: "test:start",
                  titlePath: [],
                  testId: test.id,
                  attempt: 1,
                },
                point: "0",
                time: 0,
              });
              annotations.push({
                message: {
                  event: "test:end",
                  titlePath: [],
                  testId: test.id,
                  attempt: 1,
                },
                point: "0",
                time: 0,
              });
            });
=======

        let currentTestAnnotations: Annotation[] | null = null;
        let currentTestRecording: AnyTestRecording | null = null;
        let currentTestRecordingIndex = -1;
        let currentTestHasEnded = true;

        if (detectMissingCypressPlugin(annotations, partialTestRecordings)) {
          const testRecordings: RecordingTestMetadataV3.TestRecording[] = [];
          for (let index = 0; index < partialTestRecordings.length; index++) {
            const legacyTest = partialTestRecordings[index];
            const test = await processCypressTestRecording(
              {
                ...legacyTest,
                result: "unknown",
              },
              [],
              replayClient
            );

            testRecordings.push(test);
>>>>>>> c5277a75
          }

<<<<<<< HEAD
        // Annotations for the entire recording (which may include more than one test)
        // we need to splice only the appropriate subset for each test.
        const annotationsByTest: Annotation[][] = annotations.reduce(
          (accumulated: Annotation[][], annotation: Annotation) => {
            const { testId, attempt } = annotation.message;

            assert(testId != null, "Test ID not found. Update the plugin!");
            assert(attempt != null, "Test attempt count not found. Update the plugin!");

            // beforeAll/afterAll ... ignore
            if (testId === -1) {
              return accumulated;
            }

            const index = partialTestRecordings.findIndex(
              t => t.id === testId && t.attempt === attempt
            );
            assert(index !== -1, "Test? What test?");
            accumulated[index] = accumulated[index] || [];
            accumulated[index].push(annotation);
=======
          return {
            ...rest,
            runId: run.id,
            environment: {
              ...environment,
              errors: [
                {
                  code: 0,
                  detail: null,
                  message: "Missing or bad plug-in configuration.",
                  name: "MissingCypressPluginError",
                },
                ...environment.errors,
              ],
            },
            source: {
              filePath: source.path,
              title: source.title,
            },
            testRecordings,
          };
        } else {
          // Annotations for the entire recording (which may include more than one test)
          // we need to splice only the appropriate subset for each test.
          const annotationsByTest: Annotation[][] = annotations.reduce(
            (accumulated: Annotation[][], annotation: Annotation) => {
              eventSwitch: switch (annotation.message.event) {
                case "step:enqueue":
                case "step:start": {
                  if (currentTestHasEnded) {
                    // TODO [SCS-1186]
                    // Ignore steps that start outside of a test boundary;
                    // These likely correspond to beforeAll or afterAll hooks which we filter for now
                    return accumulated;
                  }
                  break;
                }
                case "test:start": {
                  // Tests that were skipped won't have annotations.
                  // Add empty annotations arrays for these.
                  if (currentTestHasEnded) {
                    while (currentTestRecordingIndex < partialTestRecordings.length - 1) {
                      currentTestRecordingIndex++;
                      currentTestRecording = partialTestRecordings[currentTestRecordingIndex];

                      currentTestAnnotations = [];
                      currentTestHasEnded = false;

                      accumulated.push(currentTestAnnotations);

                      if (currentTestRecording.result !== "skipped") {
                        break eventSwitch;
                      }
                    }
                  }

                  const currentTest = partialTestRecordings[currentTestRecordingIndex];
                  assert(
                    currentTest?.id === annotation.message.testId,
                    `Test id should match "test:start" annotation testId`
                  );

                  break;
                }
                case "test:end": {
                  currentTestHasEnded = true;
                  break;
                }
              }
>>>>>>> c5277a75

              // Ignore annotations that happen before the first test
              // (These are probably beforeAll annotations, which we don't fully support yet)
              if (currentTestAnnotations) {
                currentTestAnnotations.push(annotation);
              }

              return accumulated;
            },
            []
          );

          // GroupedTestCasesV2 and GroupedTestCases types are the same,
          // except for annotation data inside of their recorded tests
          let testRecordings: RecordingTestMetadataV3.TestRecording[] = [];
          for (let index = 0; index < partialTestRecordings.length; index++) {
            const legacyTest = partialTestRecordings[index];
            const annotations = annotationsByTest[index];
            const test = await processCypressTestRecording(legacyTest, annotations, replayClient);

            testRecordings.push(test);
          }

          return {
            ...rest,
            environment,
            runId: run.id,
            source: {
              filePath: source.path,
              title: source.title,
            },
            testRecordings,
          };
        }
      }
      case "playwright": {
        let testRecordings: RecordingTestMetadataV3.TestRecording[] = [];
        for (let index = 0; index < partialTestRecordings.length; index++) {
          const legacyTest = partialTestRecordings[index];
          const test = await processPlaywrightTestRecording(legacyTest);

          testRecordings.push(test);
        }

        return {
          ...rest,
          environment,
          runId: run.id,
          source: {
            filePath: source.path,
            title: source.title,
          },
          testRecordings,
        };
      }
      default: {
        throw Error(`Unsupported test runner: ${environment.testRunner.name}`);
      }
    }
  } else {
    // This function does not support the legacy (v1) metadata format
    throw Error(`Unsupported legacy data format`);
  }
}

export async function processPlaywrightTestRecording(
  testRecording: RecordingTestMetadataV2.TestRecording | RecordingTestMetadataV3.TestRecording
): Promise<RecordingTestMetadataV3.TestRecording> {
  if (isTestRecordingV2(testRecording)) {
    const { attempt, error, events: partialEvents, id, result, source } = testRecording;

    const events: RecordingTestMetadataV3.TestRecording["events"] = {
      afterAll: [],
      afterEach: [],
      beforeAll: [],
      beforeEach: [],
      main: [],
    };

    for (let sectionName in partialEvents) {
      // TODO [SCS-1186] Ignore beforeAll/afterAll sections for now;
      // We'll need to make some changes to both Devtools UI and the Replay plug-in to handle these
      switch (sectionName) {
        case "afterAll":
        case "beforeAll":
          continue;
      }

      const testEvents = events[sectionName as RecordingTestMetadataV3.TestSectionName];

      const partialTestEvents =
        partialEvents[sectionName as RecordingTestMetadataV3.TestSectionName];
      partialTestEvents.forEach(partialTestEvent => {
        const {
          category,
          command,
          error = null,
          id,
          parentId = null,
          scope = null,
        } = partialTestEvent.data;

        assert(category, `Test event must have "category" property`, {
          command: command?.name,
          id,
        });
        assert(command, `Test event must have "command" property`, {
          category,
          id,
        });
        assert(id, `Test event must have "id" property`, {
          command: command?.name,
          category,
        });

        // The client does not show certain types of chained events in the list
        // they clutter without adding much value
        if (parentId !== null) {
          switch (command.name) {
            case "as":
            case "then":
              return null;
          }
        }

        testEvents.push({
          data: {
            category: category,
            command: {
              arguments: command.arguments,
              name: command.name,
            },
            error,
            id,
            parentId,
            result: null,
            scope,
            viewSourceTimeStampedPoint: null,
          },
          timeStampedPointRange: null,
          type: "user-action",
        });
      });
    }

    return {
      attempt,
      error,
      events,
      id,
      result,
      source,
      timeStampedPointRange: null,
    };
  } else if (isTestRecordingV3(testRecording)) {
    return testRecording;
  } else {
    // This function does not support the legacy TestItem format
    throw Error(`Unsupported legacy TestItem value`);
  }
}

// If there are test(s) with completed status (passed/failed/timedOut) but no annotations,
// that indicates that the Cypress support plugin file wasn't included.
// The frontend is in a better position to detect this scenario than the plug-in,
// so we should add an environment error in.
//
// See FE-1645
function detectMissingCypressPlugin(
  annotations: Annotation[],
  partialTestRecordings: RecordingTestMetadataV2.TestRecording[]
): boolean {
  if (annotations.length === 0) {
    const hasIncompleteTest = partialTestRecordings.some(test => {
      switch (test.result) {
        case "failed":
        case "passed":
        case "timedOut":
          break;
        default:
          return true;
      }
    });

    return !hasIncompleteTest;
  }

  return false;
}

async function processNetworkData(
  replayClient: ReplayClientInterface,
  begin: TimeStampedPoint,
  end: TimeStampedPoint
): Promise<RecordingTestMetadataV3.NetworkRequestEvent[]> {
  const stream = networkRequestsCache.stream(replayClient);
  await stream.resolver;
  const records = stream.data!;
  const ids = stream.value!;

  // Filter by RequestInfo (because they have execution points)
  // then map RequestInfo to RequestEventInfo using ids
  const [beginIndex, endIndex] = findSliceIndices(ids, begin.point, end.point, (id, point) => {
    const requestData = records[id];
    return comparePoints(requestData.timeStampedPoint.point, point);
  });

  if (beginIndex < 0 || endIndex < 0) {
    return [];
  }

  const networkRequestEvents: RecordingTestMetadataV3.NetworkRequestEvent[] = [];

  for (let index = beginIndex; index < endIndex; index++) {
    const id = ids[index];

    const { events, timeStampedPoint } = records[id];

    assert(events.openEvent != null, `Missing RequestOpenEvent for network request`, {
      id,
    });

    switch (events.openEvent.requestCause) {
      case "fetch":
      case "xhr":
        break;
      default:
        continue;
    }

    networkRequestEvents.push({
      data: {
        request: {
          id,
          method: events.openEvent.requestMethod,
          url: events.openEvent.requestUrl,
        },
        response: events.responseEvent
          ? {
              status: events.responseEvent.responseStatus,
            }
          : null,
      },
      timeStampedPoint,
      type: "network-request",
    });
  }

  return networkRequestEvents;
}

export function getGroupedTestCasesFilePath(groupedTestCases: AnyGroupedTestCases): string | null {
  if (isGroupedTestCasesV1(groupedTestCases)) {
    return groupedTestCases.file ?? null;
  } else if (isGroupedTestCasesV2(groupedTestCases)) {
    return groupedTestCases.source.path;
  } else {
    return groupedTestCases.source.filePath;
  }
}

export function getGroupedTestCasesTitle(groupedTestCases: AnyGroupedTestCases): string | null {
  if (isGroupedTestCasesV1(groupedTestCases)) {
    return groupedTestCases.title;
  } else {
    return groupedTestCases.source.title;
  }
}

export function getTestEventExecutionPoint(
  testEvent: RecordingTestMetadataV3.TestEvent
): ExecutionPoint | null {
  if (isNavigationTestEvent(testEvent) || isNetworkRequestTestEvent(testEvent)) {
    return testEvent.timeStampedPoint.point;
  } else {
    return testEvent.timeStampedPointRange !== null
      ? testEvent.timeStampedPointRange.begin.point
      : null;
  }
}

export function getTestEventTime(testEvent: RecordingTestMetadataV3.TestEvent): number | null {
  if (isNavigationTestEvent(testEvent) || isNetworkRequestTestEvent(testEvent)) {
    return testEvent.timeStampedPoint.time;
  } else {
    return testEvent.timeStampedPointRange ? testEvent.timeStampedPointRange.begin.time : null;
  }
}

export function isGroupedTestCasesV1(
  value: AnyGroupedTestCases
): value is RecordingTestMetadataV1.GroupedTestCases {
  const version = (value as any).version;
  return version != null && version === 1;
}

export function isGroupedTestCasesV2(
  value: AnyGroupedTestCases
): value is RecordingTestMetadataV2.GroupedTestCases {
  const schemaVersion = (value as any).schemaVersion;
  return schemaVersion != null && satisfies(schemaVersion, "^2.0.0");
}

export function isGroupedTestCasesV3(
  value: AnyGroupedTestCases
): value is RecordingTestMetadataV3.GroupedTestCases {
  const schemaVersion = (value as any).schemaVersion;
  return schemaVersion != null && satisfies(schemaVersion, "^3.0.0");
}

export function isNavigationTestEvent(
  value: TestEvent
): value is RecordingTestMetadataV3.NavigationEvent {
  return value.type === "navigation";
}

export function isNetworkRequestTestEvent(
  value: TestEvent
): value is RecordingTestMetadataV3.NetworkRequestEvent {
  return value.type === "network-request";
}

export function isTestRecordingV1(
  value: AnyTestRecording
): value is RecordingTestMetadataV1.TestRecording {
  return "steps" in value;
}

export function isTestRecordingV2(
  value: AnyTestRecording
): value is RecordingTestMetadataV2.TestRecording {
  // TimeStampedPointRange comes from annotations data;
  // if this is missing, the client needs to manually merge
  return !("type" in value);
}

export function isTestRecordingV3(
  value: AnyTestRecording
): value is RecordingTestMetadataV3.TestRecording {
  // TimeStampedPointRange comes from annotations data;
  // if this is missing, the client needs to manually merge
  return "timeStampedPointRange" in value;
}

export function isUserActionTestEvent(
  value: TestEvent
): value is RecordingTestMetadataV3.UserActionEvent {
  return value.type === "user-action";
}

export function compareTestEventExecutionPoints(
  a: RecordingTestMetadataV3.TestEvent,
  b: RecordingTestMetadataV3.TestEvent
): number {
  const executionPointA = getTestEventExecutionPoint(a);
  const executionPointB = getTestEventExecutionPoint(b);

  // These comparisons should never actually be needed;
  // Playwright events will always have null timestamped points
  // and Cypress tests will always have timestamped points
  if (executionPointA === null && executionPointB === null) {
    return 0;
  } else if (executionPointA === null) {
    return 1;
  } else if (executionPointB === null) {
    return -1;
  } else {
    return comparePoints(executionPointA, executionPointB);
  }
}

export type TestEnvironment = RecordingTestMetadataV3.GroupedTestCases["environment"];

export function getTestEnvironment(groupedTestCases: AnyGroupedTestCases): TestEnvironment | null {
  if (isGroupedTestCasesV1(groupedTestCases)) {
    return null;
  }
  return groupedTestCases.environment;
}

export function getTestRunId(groupedTestCases: AnyGroupedTestCases): string | null {
  if (isGroupedTestCasesV1(groupedTestCases)) {
    return null;
  } else if (isGroupedTestCasesV2(groupedTestCases)) {
    return groupedTestCases.run.id;
  } else {
    return groupedTestCases.runId;
  }
}<|MERGE_RESOLUTION|>--- conflicted
+++ resolved
@@ -335,42 +335,6 @@
     const navigationEvents: RecordingTestMetadataV3.NavigationEvent[] = [];
 
     // Skipped tests won't contain any annotations (include begin/end point)
-<<<<<<< HEAD
-    if (result !== "skipped") {
-      // Note that event annotations may be interleaved,
-      // meaning that we can't step through both arrays in one pass.
-      // Instead we have to loop over the annotations array once to group data by event id–
-      // (and also find the navigation and test start/end annotations)–
-      // then we can iterate over the user-action events.
-      const userActionEventIdToAnnotations: Record<string, Annotation[]> = {};
-
-      for (let index = 0; index < annotations.length; index++) {
-        const annotation = annotations[index];
-
-        if (!beginPoint || comparePoints(beginPoint.point, annotation.point) > 0) {
-          beginPoint = {
-            point: annotation.point,
-            time: annotation.time,
-          };
-        }
-
-        if (!endPoint || comparePoints(endPoint.point, annotation.point) < 0) {
-          endPoint = {
-            point: annotation.point,
-            time: annotation.time,
-          };
-        }
-
-        switch (annotation.message.event) {
-          case "event:navigation": {
-            assert(annotation.message.url, "Navigation annotation must have a URL");
-
-            const navigationEvent: RecordingTestMetadataV3.NavigationEvent = {
-              data: {
-                url: annotation.message.url,
-              },
-              timeStampedPoint: {
-=======
     switch (result) {
       case "skipped":
       case "unknown": {
@@ -386,6 +350,21 @@
 
         for (let index = 0; index < annotations.length; index++) {
           const annotation = annotations[index];
+
+          if (!beginPoint || comparePoints(beginPoint.point, annotation.point) > 0) {
+            beginPoint = {
+              point: annotation.point,
+              time: annotation.time,
+            };
+          }
+
+          if (!endPoint || comparePoints(endPoint.point, annotation.point) < 0) {
+            endPoint = {
+              point: annotation.point,
+              time: annotation.time,
+            };
+          }
+
           switch (annotation.message.event) {
             case "event:navigation": {
               assert(annotation.message.url, "Navigation annotation must have a URL");
@@ -418,7 +397,6 @@
             }
             case "test:start": {
               beginPoint = {
->>>>>>> c5277a75
                 point: annotation.point,
                 time: annotation.time,
               };
@@ -434,13 +412,6 @@
             default: {
               console.warn(`Unexpected annotation type: ${annotation.message.event}`);
             }
-<<<<<<< HEAD
-            break;
-          }
-          default: {
-            console.warn(`Unexpected annotation type: ${annotation.message.event}`);
-=======
->>>>>>> c5277a75
           }
         }
 
@@ -656,69 +627,7 @@
     switch (environment.testRunner.name) {
       case "cypress": {
         const annotations = await AnnotationsCache.readAsync(replayClient);
-<<<<<<< HEAD
         let clientSideEnvironmentError: TestEnvironmentError | null = null;
-
-        // If there are test(s) with completed status (passed/failed/timedOut) but no annotations,
-        // that indicates that the Cypress support plugin file wasn't included.
-        // The frontend is in a better position to detect this scenario than the plug-in,
-        // so we should add an environment error in.
-        //
-        // See FE-1645
-        if (annotations.length === 0) {
-          const hasIncompleteTest = partialTestRecordings.some(test => {
-            switch (test.result) {
-              case "failed":
-              case "passed":
-              case "timedOut":
-                break;
-              default:
-                return true;
-            }
-          });
-
-          if (!hasIncompleteTest) {
-            clientSideEnvironmentError = {
-              code: 0,
-              detail: null,
-              message: "Missing or bad plug-in configuration.",
-              name: "MissingCypressPluginError",
-            };
-
-            // HACK
-            // Subsequent validations will fail if a test doesn't have a begin and end point.
-            // In this scenario, there are no known begin or end points,
-            // so we fill in dummy data to avoid triggering assertion errors
-            //
-            // See FE-1645
-            partialTestRecordings.forEach(test => {
-              annotations.push({
-                message: {
-                  event: "test:start",
-                  titlePath: [],
-                  testId: test.id,
-                  attempt: 1,
-                },
-                point: "0",
-                time: 0,
-              });
-              annotations.push({
-                message: {
-                  event: "test:end",
-                  titlePath: [],
-                  testId: test.id,
-                  attempt: 1,
-                },
-                point: "0",
-                time: 0,
-              });
-            });
-=======
-
-        let currentTestAnnotations: Annotation[] | null = null;
-        let currentTestRecording: AnyTestRecording | null = null;
-        let currentTestRecordingIndex = -1;
-        let currentTestHasEnded = true;
 
         if (detectMissingCypressPlugin(annotations, partialTestRecordings)) {
           const testRecordings: RecordingTestMetadataV3.TestRecording[] = [];
@@ -734,31 +643,8 @@
             );
 
             testRecordings.push(test);
->>>>>>> c5277a75
           }
 
-<<<<<<< HEAD
-        // Annotations for the entire recording (which may include more than one test)
-        // we need to splice only the appropriate subset for each test.
-        const annotationsByTest: Annotation[][] = annotations.reduce(
-          (accumulated: Annotation[][], annotation: Annotation) => {
-            const { testId, attempt } = annotation.message;
-
-            assert(testId != null, "Test ID not found. Update the plugin!");
-            assert(attempt != null, "Test attempt count not found. Update the plugin!");
-
-            // beforeAll/afterAll ... ignore
-            if (testId === -1) {
-              return accumulated;
-            }
-
-            const index = partialTestRecordings.findIndex(
-              t => t.id === testId && t.attempt === attempt
-            );
-            assert(index !== -1, "Test? What test?");
-            accumulated[index] = accumulated[index] || [];
-            accumulated[index].push(annotation);
-=======
           return {
             ...rest,
             runId: run.id,
@@ -785,55 +671,19 @@
           // we need to splice only the appropriate subset for each test.
           const annotationsByTest: Annotation[][] = annotations.reduce(
             (accumulated: Annotation[][], annotation: Annotation) => {
-              eventSwitch: switch (annotation.message.event) {
-                case "step:enqueue":
-                case "step:start": {
-                  if (currentTestHasEnded) {
-                    // TODO [SCS-1186]
-                    // Ignore steps that start outside of a test boundary;
-                    // These likely correspond to beforeAll or afterAll hooks which we filter for now
-                    return accumulated;
-                  }
-                  break;
-                }
-                case "test:start": {
-                  // Tests that were skipped won't have annotations.
-                  // Add empty annotations arrays for these.
-                  if (currentTestHasEnded) {
-                    while (currentTestRecordingIndex < partialTestRecordings.length - 1) {
-                      currentTestRecordingIndex++;
-                      currentTestRecording = partialTestRecordings[currentTestRecordingIndex];
-
-                      currentTestAnnotations = [];
-                      currentTestHasEnded = false;
-
-                      accumulated.push(currentTestAnnotations);
-
-                      if (currentTestRecording.result !== "skipped") {
-                        break eventSwitch;
-                      }
-                    }
-                  }
-
-                  const currentTest = partialTestRecordings[currentTestRecordingIndex];
-                  assert(
-                    currentTest?.id === annotation.message.testId,
-                    `Test id should match "test:start" annotation testId`
-                  );
-
-                  break;
-                }
-                case "test:end": {
-                  currentTestHasEnded = true;
-                  break;
-                }
-              }
->>>>>>> c5277a75
-
-              // Ignore annotations that happen before the first test
-              // (These are probably beforeAll annotations, which we don't fully support yet)
-              if (currentTestAnnotations) {
-                currentTestAnnotations.push(annotation);
+              const { testId, attempt } = annotation.message;
+
+              assert(testId != null, "Annotation is missing `testId`. Plugin update required.");
+              assert(attempt != null, "Annotation is missing `attempt`. Plugin update required.");
+
+              // beforeAll/afterAll have -1 testId and can be ignored for now
+              if (testId !== -1) {
+                const index = partialTestRecordings.findIndex(
+                  t => t.id === testId && t.attempt === attempt
+                );
+                assert(index !== -1, "Unable to find test for annotation", { annotation });
+                accumulated[index] = accumulated[index] || [];
+                accumulated[index].push(annotation);
               }
 
               return accumulated;
