export type ReplayNextCurrentPanel = "comments" | "protocol-viewer" | "search" | "sources";
export type ProtocolViewerSelectedTab = "live" | "recorded";

export const config = {
  elementsPanelAdvancedSearch: false,
  enableTestSuitesNewRunsView: false,
  enableTestSuitesTestsView: false,
  protocolViewerSelectedTab: "live" as ProtocolViewerSelectedTab,
  reactDevToolsContextExpanded: Boolean(true),
  reactDevToolsHooksExpanded: Boolean(true),
  reactDevToolsPropsExpanded: Boolean(true),
  reactDevToolsRenderedByExpanded: Boolean(true),
  reactDevToolsStateExpanded: Boolean(true),
  replayNextCurrentPanel: "sources" as ReplayNextCurrentPanel,
  replayVideoPanelCollapsed: false,
<<<<<<< HEAD
  enableTestSuitesNewRunsView: true,
  enableTestSuitesTestsView: true,
=======
>>>>>>> 3f500f8d
};<|MERGE_RESOLUTION|>--- conflicted
+++ resolved
@@ -13,9 +13,4 @@
   reactDevToolsStateExpanded: Boolean(true),
   replayNextCurrentPanel: "sources" as ReplayNextCurrentPanel,
   replayVideoPanelCollapsed: false,
-<<<<<<< HEAD
-  enableTestSuitesNewRunsView: true,
-  enableTestSuitesTestsView: true,
-=======
->>>>>>> 3f500f8d
 };