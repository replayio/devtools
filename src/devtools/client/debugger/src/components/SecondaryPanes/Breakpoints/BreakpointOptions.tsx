import React, { Suspense, useContext, useMemo } from "react";

import Loader from "replay-next/components/Loader";
import SyntaxHighlightedLine from "replay-next/components/sources/SyntaxHighlightedLine";
<<<<<<< HEAD
import { getStreamingSourceContentsSuspense } from "replay-next/src/suspense/SourcesCache";
import { ParsedToken, getParsedValueIfCached } from "replay-next/src/suspense/SyntaxParsingCache";
=======
import { getSourceContentsSuspense } from "replay-next/src/suspense/SourcesCache";
>>>>>>> bd2ab686
import { ReplayClientContext } from "shared/client/ReplayClientContext";
import { Point } from "shared/client/types";

import styles from "./BreakpointOptions.module.css";

type BreakpointProps = {
  type: "breakpoint" | "logpoint";
  breakpoint: Point;
};

function BreakpointLineContents({ breakpoint }: BreakpointProps) {
  const replayClient = useContext(ReplayClientContext);
  const { sourceId } = breakpoint.location;

<<<<<<< HEAD
  const streamingSourceContent = getStreamingSourceContentsSuspense(replayClient, sourceId);
  const parsed = getParsedValueIfCached(streamingSourceContent, null)?.value;
=======
  // TODO use useStreamingValue() for this
  // once streamingSourceContentsCache has been migrated to "suspense"
  const sourceContents = getSourceContentsSuspense(replayClient, sourceId);
>>>>>>> bd2ab686

  const parsedTokensByLine = parsed?.parsedTokensByLine;
  const rawTextByLine = parsed?.rawTextByLine;

  const { snippet, tokens } = useMemo((): { snippet: string; tokens: ParsedToken[] } => {
    const { column, line } = breakpoint.location;
<<<<<<< HEAD
    let snippet = "";
    let tokens: ParsedToken[] = [];

    if (rawTextByLine && rawTextByLine[line - 1]) {
      const lineText = rawTextByLine[line - 1];
      snippet = lineText.slice(column, column! + 100).trim();
    }

    if (parsedTokensByLine && parsedTokensByLine[line - 1]) {
      const lineTokens = parsedTokensByLine[line - 1];
      tokens = lineTokens.slice(
        lineTokens.findIndex(parsedToken => parsedToken.columnIndex === column)
      );
    }

    return { snippet, tokens };
  }, [rawTextByLine, parsedTokensByLine, breakpoint]);
=======

    const sourceLines = sourceContents?.split("\n") ?? [];
    if (sourceLines.length > 0) {
      const lineText = sourceLines[line - 1];
      return lineText.slice(column, column! + 100).trim();
    }

    return "";
  }, [sourceContents, breakpoint]);
>>>>>>> bd2ab686

  if (!snippet || !tokens) {
    return null;
  }

  return <SyntaxHighlightedLine code={snippet} tokens={tokens} />;
}

export default function BreakpointOptions({ breakpoint, type }: BreakpointProps) {
  const { condition, content } = breakpoint;

  let children = null;
  if (type === "logpoint") {
    if (condition) {
      children = (
        <>
          <span className={styles.Label}>
            if(
            <SyntaxHighlightedLine code={condition} />)
          </span>
          <span className={styles.Label}>
            log(
            <SyntaxHighlightedLine code={content} />)
          </span>
        </>
      );
    } else {
      children = (
        <span className={styles.Label}>
          <SyntaxHighlightedLine code={content} />
        </span>
      );
    }
  } else {
    children = (
      <span className={styles.Label}>
        <Suspense fallback={<Loader />}>
          <BreakpointLineContents breakpoint={breakpoint} type={type} />
        </Suspense>
      </span>
    );
  }

  return <div className={styles.Options}>{children}</div>;
}<|MERGE_RESOLUTION|>--- conflicted
+++ resolved
@@ -2,16 +2,14 @@
 
 import Loader from "replay-next/components/Loader";
 import SyntaxHighlightedLine from "replay-next/components/sources/SyntaxHighlightedLine";
-<<<<<<< HEAD
-import { getStreamingSourceContentsSuspense } from "replay-next/src/suspense/SourcesCache";
-import { ParsedToken, getParsedValueIfCached } from "replay-next/src/suspense/SyntaxParsingCache";
-=======
-import { getSourceContentsSuspense } from "replay-next/src/suspense/SourcesCache";
->>>>>>> bd2ab686
+import { ParsedToken } from "replay-next/src/utils/syntax-parser";
+import { streamingSourceContentsCache } from "replay-next/src/suspense/SourcesCache";
 import { ReplayClientContext } from "shared/client/ReplayClientContext";
 import { Point } from "shared/client/types";
+import { streamingSyntaxParsingCache } from "replay-next/src/suspense/SyntaxParsingCache";
 
 import styles from "./BreakpointOptions.module.css";
+import { useStreamingValue } from "suspense";
 
 type BreakpointProps = {
   type: "breakpoint" | "logpoint";
@@ -22,21 +20,17 @@
   const replayClient = useContext(ReplayClientContext);
   const { sourceId } = breakpoint.location;
 
-<<<<<<< HEAD
-  const streamingSourceContent = getStreamingSourceContentsSuspense(replayClient, sourceId);
-  const parsed = getParsedValueIfCached(streamingSourceContent, null)?.value;
-=======
   // TODO use useStreamingValue() for this
   // once streamingSourceContentsCache has been migrated to "suspense"
-  const sourceContents = getSourceContentsSuspense(replayClient, sourceId);
->>>>>>> bd2ab686
+  const streamingSourceContents = streamingSourceContentsCache.read(replayClient,sourceId);
+  const parsedStream = streamingSyntaxParsingCache.stream(streamingSourceContents,null);
+  const {data, value}= useStreamingValue(parsedStream);
 
-  const parsedTokensByLine = parsed?.parsedTokensByLine;
-  const rawTextByLine = parsed?.rawTextByLine;
+  const parsedTokensByLine = value;
+  const rawTextByLine = data?.text;  
 
   const { snippet, tokens } = useMemo((): { snippet: string; tokens: ParsedToken[] } => {
     const { column, line } = breakpoint.location;
-<<<<<<< HEAD
     let snippet = "";
     let tokens: ParsedToken[] = [];
 
@@ -54,17 +48,6 @@
 
     return { snippet, tokens };
   }, [rawTextByLine, parsedTokensByLine, breakpoint]);
-=======
-
-    const sourceLines = sourceContents?.split("\n") ?? [];
-    if (sourceLines.length > 0) {
-      const lineText = sourceLines[line - 1];
-      return lineText.slice(column, column! + 100).trim();
-    }
-
-    return "";
-  }, [sourceContents, breakpoint]);
->>>>>>> bd2ab686
 
   if (!snippet || !tokens) {
     return null;
