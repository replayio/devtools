--- conflicted
+++ resolved
@@ -4,10 +4,7 @@
 import { getIsIndexed, getTheme } from "ui/reducers/app";
 import { getCurrentTime } from "ui/reducers/timeline";
 import { AnalysisError, AnalysisPayload } from "ui/state/app";
-<<<<<<< HEAD
-import { getExecutionPoint } from "../../../selectors";
 import styles from "ui/components/PrefixBadge.module.css";
-=======
 
 const numberStatus = (current: number, total: number): string => {
   return `${current}/${total}`;
@@ -17,7 +14,6 @@
   const numberLength = numberStatus(total, total).length;
   return Math.max("Loading".length, numberLength);
 };
->>>>>>> 0f8d39a3
 
 export function PanelStatus({
   analysisPoints,
