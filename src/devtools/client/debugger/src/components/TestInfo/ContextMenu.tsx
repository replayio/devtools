import classNames from "classnames/bind";
import { useContext, useRef } from "react";

import useModalDismissSignal from "bvaughn-architecture-demo/src/hooks/useModalDismissSignal";
import { ReplayClientContext } from "shared/client/ReplayClientContext";
import { seekToTime, startPlayback } from "ui/actions/timeline";
import MaterialIcon from "ui/components/shared/MaterialIcon";
import { getCurrentTime } from "ui/reducers/timeline";
import { useAppDispatch, useAppSelector } from "ui/setup/hooks";
import { AnnotatedTestStep, TestItem } from "ui/types";

import { selectLocation } from "../../actions/sources";
import { getContext } from "../../selectors";
import { Coordinates, TestInfoContextMenuContext } from "./TestInfoContextMenuContext";
import { returnFirst } from "./TestStepItem";
import styles from "./ContextMenu.module.css";

function ContextMenu({
  hide,
  mouseCoordinates,
  testStep,
  test,
}: {
  hide: () => void;
  mouseCoordinates: Coordinates;
  testStep: AnnotatedTestStep;
  test: TestItem;
}) {
  const dispatch = useAppDispatch();
  const currentTime = useAppSelector(getCurrentTime);
  const ref = useRef<HTMLDivElement>(null);
  const cx = useAppSelector(getContext);
  const client = useContext(ReplayClientContext);
  const classnames = classNames.bind(styles);

  const isLastStep = test.steps[test.steps.length - 1].id === testStep.id;
  const adjustedAbsoluteEndTime = testStep.absoluteEndTime - 1;

  useModalDismissSignal(ref, hide, true);

  const onPlayFromHere = () => {
    hide();
    dispatch(
      startPlayback({
        beginTime: testStep.absoluteStartTime,
        endTime: test.relativeStartTime + test.duration,
      })
    );
  };
  const onJumpToBefore = () => {
    hide();
    dispatch(seekToTime(testStep.absoluteStartTime));
  };
  const onJumpToAfter = () => {
    hide();
    dispatch(seekToTime(adjustedAbsoluteEndTime));
  };
  const onGoToLocation = async () => {
    hide();
    if (!testStep.annotations.enqueue) {
      return;
    }

    const point = testStep.annotations.enqueue.point;

    const {
      data: { frames },
    } = await client.createPause(point);

    if (frames) {
      // find the cypress marker frame
      const markerFrameIndex = returnFirst(frames, (f: any, i: any, l: any) =>
        f.functionName === "__stackReplacementMarker" ? i : null
      );

      // and extract its sourceId
      const markerSourceId = frames[markerFrameIndex]?.functionLocation?.[0].sourceId;
      if (markerSourceId) {
        // slice the frames from the current to the marker frame and reverse
        // it so the user frames are on top
        const userFrames = frames?.slice(0, markerFrameIndex).reverse();

        // then search from the top for the first frame from the same source
        // as the marker (which should be cypress_runner.js) and return it
        const frame = returnFirst(userFrames, (f, i, l) => {
          return l[i + 1]?.functionLocation?.some(fl => fl.sourceId === markerSourceId) ? f : null;
        });

        const location = frame?.location[frame.location.length - 1];

        if (location) {
          dispatch(selectLocation(cx, location));
        }
      }
    }
  };

  return (
    <div
      className={styles.ContextMenu}
      ref={ref}
      style={{
        left: mouseCoordinates.x,
        top: mouseCoordinates.y,
      }}
    >
<<<<<<< HEAD
      <div className={styles.ContextMenuItem} onClick={onGoToLocation}>
        <MaterialIcon>code</MaterialIcon>
        Jump to source
      </div>
      <div className={styles.ContextMenuItem} onClick={onPlayFromHere}>
=======
      <div
        className={classnames("ContextMenuItem", { disabled: isLastStep })}
        onClick={onPlayFromHere}
      >
>>>>>>> 7e27b848
        <MaterialIcon>play_circle</MaterialIcon>
        Play from here
      </div>
      <div
        className={classnames("ContextMenuItem", {
          disabled: testStep.absoluteStartTime === currentTime,
        })}
        onClick={testStep.absoluteStartTime === currentTime ? undefined : onJumpToBefore}
      >
        <MaterialIcon>arrow_back</MaterialIcon>
        Show before
      </div>
      <div
        className={classnames("ContextMenuItem", {
          disabled: adjustedAbsoluteEndTime === currentTime,
        })}
        onClick={adjustedAbsoluteEndTime === currentTime ? undefined : onJumpToAfter}
      >
        <MaterialIcon>arrow_forward</MaterialIcon>
        Show after
      </div>
    </div>
  );
}

export default function ContextMenuWrapper() {
  const { hide, mouseCoordinates, testStep, testCase } = useContext(TestInfoContextMenuContext);

  if (mouseCoordinates === null || testStep === null || testCase === null) {
    return null;
  } else {
    return (
      <ContextMenu
        hide={hide}
        mouseCoordinates={mouseCoordinates}
        testStep={testStep}
        test={testCase}
      />
    );
  }
}<|MERGE_RESOLUTION|>--- conflicted
+++ resolved
@@ -104,18 +104,14 @@
         top: mouseCoordinates.y,
       }}
     >
-<<<<<<< HEAD
       <div className={styles.ContextMenuItem} onClick={onGoToLocation}>
         <MaterialIcon>code</MaterialIcon>
         Jump to source
       </div>
-      <div className={styles.ContextMenuItem} onClick={onPlayFromHere}>
-=======
       <div
         className={classnames("ContextMenuItem", { disabled: isLastStep })}
         onClick={onPlayFromHere}
       >
->>>>>>> 7e27b848
         <MaterialIcon>play_circle</MaterialIcon>
         Play from here
       </div>
