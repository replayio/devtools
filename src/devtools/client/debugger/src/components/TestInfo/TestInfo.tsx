--- conflicted
+++ resolved
@@ -23,46 +23,12 @@
   const recordingDuration = useAppSelector(getRecordingDuration);
   const cypressResults = useFetchCypressSpec();
 
-<<<<<<< HEAD
-  console.log({ testCases });
-
-  return (
-    <div className="flex flex-col px-4 py-2 space-y-1">
-      <div className="flex items-center justify-between gap-2">
-        <div className="flex items-center gap-2 overflow-hidden">
-          {/* {result ? <Status result={result} /> : null} */}          
-        </div>
-      </div>
-      <div className="flex flex-col">
-        {testCases.map((t, i) => (
-          <TestCase test={t} key={i} location={cypressResults?.[i]?.location} />
-        ))}
-      </div>
-    </div>
-  );
-}
-
-function TestResultsSummary({ testCases }: { testCases: TestItem[] }) {
-  const failed = testCases.filter(c => c.result === "failed").length;
-  const passed = testCases.filter(c => c.result === "passed").length;
-
-  return (
-    <div className="flex gap-1 px-1 py-1">
-      <div className="flex items-center gap-1">
-        <Icon filename="testsuites-success" size="small" className="bg-green-700" />
-        <div className="text-green-700 font-bold">{passed}</div>
-      </div>
-      <div className="flex items-center gap-1">
-        <Icon filename="testsuites-fail" size="small" className="bg-red-500" />
-        <div className="text-red-500 font-bold">{failed}</div>
-      </div>
-=======
   return (
     <div className="flex flex-col space-y-1 px-4 py-2">
       {testCases.map((t, i) => (
         <TestCase test={t} key={i} location={cypressResults?.[i]?.location} />
       ))}
->>>>>>> 68b24212
+      
     </div>
   );
 }
@@ -87,31 +53,20 @@
 
   return (
     <div className="flex flex-col">
-<<<<<<< HEAD
+
       <div className="flex flex-row items-center justify-between gap-1 p-1 transition group hover:cursor-pointer rounded-lg">
         <button
           onClick={toggleExpand}
           disabled={!expandable}
-          className="flex flex-row flex-grow gap-1 overflow-hidden"
-=======
-      <div className="group flex flex-row items-center justify-between gap-1 py-1 transition hover:bg-chrome">
-        <button
-          onClick={toggleExpand}
-          disabled={!expandable}
-          className="flex flex-grow flex-row items-center gap-1 overflow-hidden"
->>>>>>> 68b24212
-        >
+          className="flex flex-row flex-grow gap-1 overflow-hidden">
           <Status result={test.result} />
           {test.steps ? (            
             <MaterialIcon>{expandSteps ? "expand_more" : "chevron_right"}</MaterialIcon>
           ) : null}
-<<<<<<< HEAD
+
           <div className="flex flex-col items-start text-bodyColor">
             <div className="overflow-hidden whitespace-pre overflow-ellipsis">{test.title}</div>
-=======
-          <div className="flex flex-col items-start">
-            <div className="overflow-hidden overflow-ellipsis whitespace-pre">{test.title}</div>
->>>>>>> 68b24212
+
             {test.error ? (
               <div className="overflow-hidden bg-testsuitesErrorBgcolor py-1 px-2 rounded-lg mt-1 text-left">{test.error.message}</div>              
             ) : null}
@@ -136,19 +91,14 @@
       {steps?.map((s, i) => (
         <div
           key={i}
-<<<<<<< HEAD
+
           className="flex items-center justify-between px-3 py-2 overflow-hidden border-b border-themeBase-90 bg-testsuitesStepsBgcolor"
         >
           <div className="flex items-center space-x-2 overflow-hidden whitespace-pre">
             <div className="overflow-hidden overflow-ellipsis font-medium text-bodyColor">{s.name}</div>
             <div className="overflow-hidden whitespace-pre opacity-70">
-=======
-          className="flex items-center justify-between overflow-hidden border-b border-gray-300 bg-chrome px-2 py-1"
-        >
-          <div className="flex items-center space-x-2 overflow-hidden whitespace-pre font-mono">
-            <div className="overflow-hidden overflow-ellipsis">{s.name}</div>
-            <div className="overflow-hidden whitespace-pre opacity-50">
->>>>>>> 68b24212
+
+         
               {s.args?.length ? `${s.args.toString()}` : ""}
             </div>
           </div>
@@ -156,18 +106,14 @@
         </div>
       ))}
       {test.error ? (
-<<<<<<< HEAD
+
         <div className="text-testsuitesErrorColor bg-testsuitesErrorBgcolor border-l-2 border-red-500">
           <div className="flex flex-row items-center p-2 space-x-1">
             <Icon filename="warning" size="small" className="bg-testsuitesErrorColor" />
             <div className="font-bold">Error</div>
           </div>
           <div className="p-2 space-y-1 overflow-hidden font-mono wrap bg-testsuitesErrorBgcolor">
-=======
-        <div className="border-l-2 border-red-800 bg-red-200 text-red-700">
-          <div className="p-2 font-bold">Error</div>
-          <div className="space-y-1 overflow-hidden truncate bg-red-100 p-2 font-mono">
->>>>>>> 68b24212
+
             {test.error.message}
           </div>
         </div>
