import React, { useContext, useEffect, useState } from "react";

import { highlightNodes, unhighlightNode } from "devtools/client/inspector/markup/actions/markup";
import { ReplayClientContext } from "shared/client/ReplayClientContext";
import { seek, setTimelineToTime } from "ui/actions/timeline";
import MaterialIcon from "ui/components/shared/MaterialIcon";
import { getSelectedStep, setSelectedStep } from "ui/reducers/reporter";
import { getCurrentTime } from "ui/reducers/timeline";
import { useAppDispatch, useAppSelector } from "ui/setup/hooks";

import { ProgressBar } from "./ProgressBar";
import { TestCaseContext } from "./TestCase";
import { TestInfoContext } from "./TestInfo";
import { TestInfoContextMenuContext } from "./TestInfoContextMenuContext";
import { TestStepContext } from "./TestStepRoot";

function returnFirst<T, R>(list: T[] | undefined, fn: (v: T) => R | null) {
  return list ? list.reduce<R | null>((acc, v) => acc ?? fn(v), null) : null;
}

export interface TestStepItemProps {
  argString: string;
  index: number;
  id: string | null;
}

export function TestStepItem({ argString, index, id }: TestStepItemProps) {
  const [localPauseData, setLocalPauseData] = useState<{ pauseId: string; consoleProps: any }>();
  const { setConsoleProps, setPauseId } = useContext(TestInfoContext);
  const [subjectNodePauseData, setSubjectNodePauseData] = useState<{
    pauseId: string;
    nodeIds: string[];
  }>();
  const currentTime = useAppSelector(getCurrentTime);
  const selectedStep = useAppSelector(getSelectedStep);
  const dispatch = useAppDispatch();
  const client = useContext(ReplayClientContext);
  const { startTime, duration, messageEnd, pointEnd, error, stepName, parentId, pointStart } =
    useContext(TestStepContext);
  const isPast = currentTime > startTime;
  const isPaused = currentTime >= startTime && currentTime < startTime + duration;

  useEffect(() => {
    (async () => {
      if (!pointEnd) {
        return null;
      }

      try {
        const pauseResult = await client.createPause(pointEnd);
        const frames = pauseResult.data.frames;

        if (!frames) {
          return null;
        }

        const callerFrame = frames[1];

        if (messageEnd?.commandVariable) {
          const cmdResult = await client.evaluateExpression(
            pauseResult.pauseId,
            `${messageEnd.commandVariable}.get("subject")`,
            callerFrame.frameId
          );

          const cmdObject = cmdResult.data.objects?.find(
            o => o.objectId === cmdResult.returned?.object
          );
          const length: number | undefined = cmdObject?.preview?.properties?.find(
            o => o.name === "length"
          )?.value;
          const subjects = Array.from({ length: length || 0 }, (_, i) =>
            cmdResult.data.objects?.find(
              obj =>
                obj.objectId ===
                cmdObject?.preview?.properties?.find(p => p.name === String(i))?.object
            )
          );

          const nodeIds = subjects.filter(s => s?.preview?.node).map(s => s?.objectId!);
          setSubjectNodePauseData({ pauseId: pauseResult.pauseId, nodeIds });
        }

        if (messageEnd?.logVariable) {
          const logResult = await client.evaluateExpression(
            pauseResult.pauseId,
            messageEnd.logVariable,
            callerFrame.frameId
          );

          const consolePropsProperty = returnFirst(logResult.data.objects, o => {
            return logResult.returned && o.objectId === logResult.returned.object
              ? returnFirst(o.preview?.properties, p => (p.name === "consoleProps" ? p : null))
              : null;
          });

          if (consolePropsProperty?.object) {
            const consolePropsPauseData = await client.getObjectWithPreview(
              consolePropsProperty.object,
              pauseResult.pauseId
            );
            const consoleProps = consolePropsPauseData.objects?.find(
              o => o.objectId === consolePropsProperty.object
            );

            if (consoleProps?.preview) {
              // suppress the prototype entry in the properties output
              consoleProps.preview.prototypeId = undefined;
            }

            setLocalPauseData({ pauseId: pauseResult.pauseId, consoleProps });
          }
        }
      } catch {
        setLocalPauseData(undefined);
      }

      return null;
    })();
  }, [client, messageEnd, pointEnd, setConsoleProps, setPauseId]);

  const onClick = () => {
<<<<<<< HEAD
    if (id && pointStart) {
      dispatch(seek(pointStart!, startTime, false));
=======
    if (id) {
      if (localPauseData) {
        setConsoleProps(localPauseData.consoleProps);
        setPauseId(localPauseData.pauseId);
      }
      dispatch(seekToTime(startTime));
>>>>>>> 50e91f68
      dispatch(setSelectedStep({ id, startTime, endTime: startTime + duration - 1 }));
    }
  };
  const onMouseEnter = () => {
    dispatch(setTimelineToTime(startTime));
    if (subjectNodePauseData) {
      dispatch(highlightNodes(subjectNodePauseData.nodeIds, subjectNodePauseData.pauseId));
    }
  };
  const onMouseLeave = () => {
    dispatch(setTimelineToTime(currentTime));
    dispatch(unhighlightNode());
  };

  // This math is bananas don't look here until this is cleaned up :)
  const bump = isPaused || isPast ? 10 : 0;
  const actualProgress = bump + 90 * ((currentTime - startTime) / duration);
  const progress = actualProgress > 100 ? 100 : actualProgress;
  const displayedProgress = duration === 1 && isPaused ? 100 : progress;

  const color = error ? "border-l-red-500" : "border-l-primaryAccent";

  return (
    <div
      className={`group/step relative flex items-start gap-1 border-b border-l-2 border-themeBase-90 pl-1 pr-3 font-mono hover:bg-toolbarBackground ${
        isPaused || isPast ? color : "border-l-transparent"
      } ${
        progress > 0 && error
          ? "bg-testsuitesErrorBgcolor text-testsuitesErrorColor hover:bg-testsuitesErrorBgcolorHover"
          : isPaused
          ? "bg-toolbarBackground"
          : "bg-testsuitesStepsBgcolor"
      }`}
      onMouseEnter={onMouseEnter}
      onMouseLeave={onMouseLeave}
    >
      <button onClick={onClick} className="flex flex-grow items-start space-x-2  py-2 text-start">
        <div title={"" + displayedProgress} className="flex h-4 items-center">
          <ProgressBar progress={displayedProgress} error={error} />
        </div>
        <div className="opacity-70">{index + 1}</div>
        <div className={` font-medium ${isPaused ? "font-bold" : ""}`}>
          {parentId ? "- " : ""}
          {stepName} <span className="opacity-70">{argString}</span>
        </div>
      </button>
      <Actions isSelected={selectedStep?.id === id} />
    </div>
  );
}

function Actions({ isSelected }: { isSelected: boolean }) {
  const { startTime: stepStartTime, duration, point } = useContext(TestStepContext);
  const { startTime: caseStartTime, endTime: caseEndTime } = useContext(TestCaseContext);
  const { show } = useContext(TestInfoContextMenuContext);

  const onClick = (e: React.MouseEvent) => {
    const testStep = {
      startTime: stepStartTime,
      endTime: stepStartTime + duration,
      enqueuePoint: point,
    };
    const testCase = {
      startTime: caseStartTime,
      endTime: caseEndTime,
    };
    show({ x: e.pageX, y: e.pageY }, testCase, testStep);
  };

  return (
    <button
      onClick={onClick}
      className={`${isSelected ? "" : "invisible"} py-2 group-hover/step:visible`}
    >
      <div className="flex items-center">
        <MaterialIcon>more_vert</MaterialIcon>
      </div>
    </button>
  );
}<|MERGE_RESOLUTION|>--- conflicted
+++ resolved
@@ -120,17 +120,12 @@
   }, [client, messageEnd, pointEnd, setConsoleProps, setPauseId]);
 
   const onClick = () => {
-<<<<<<< HEAD
     if (id && pointStart) {
-      dispatch(seek(pointStart!, startTime, false));
-=======
-    if (id) {
       if (localPauseData) {
         setConsoleProps(localPauseData.consoleProps);
         setPauseId(localPauseData.pauseId);
       }
-      dispatch(seekToTime(startTime));
->>>>>>> 50e91f68
+      dispatch(seek(pointStart!, startTime, false));
       dispatch(setSelectedStep({ id, startTime, endTime: startTime + duration - 1 }));
     }
   };
