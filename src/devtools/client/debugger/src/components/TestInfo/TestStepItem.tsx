import { Object as ProtocolObject } from "@replayio/protocol";
import cloneDeep from "lodash/cloneDeep";
import React, { useContext, useState } from "react";

import PropertiesRenderer from "bvaughn-architecture-demo/components/inspector/PropertiesRenderer";
import { ReplayClientContext } from "shared/client/ReplayClientContext";
import { seekToTime, setTimelineToTime } from "ui/actions/timeline";
import { getCurrentTime } from "ui/reducers/timeline";
import { useAppDispatch, useAppSelector } from "ui/setup/hooks";
import { CypressAnnotationMessage } from "ui/types";

import { selectLocation } from "../../actions/sources";
import { getThreadContext } from "../../selectors";
import { ProgressBar } from "./ProgressBar";
import { TestStepActions } from "./TestStepActions";
import { TestInfoContext } from "./TestInfo";

function returnFirst<T, R>(list: T[] | undefined, fn: (v: T) => R | null) {
  return list ? list.reduce<R | null>((acc, v) => acc ?? fn(v), null) : null;
}

export function TestStepItem({
  messageEnqueue,
  messageEnd,
  point,
  pointEnd,
  stepName,
  startTime,
  duration,
  argString,
  index,
  parentId,
  error,
  isLastStep,
  onReplay,
  onPlayFromHere,
  id,
  selectedIndex,
  setSelectedIndex,
}: {
  messageEnqueue?: CypressAnnotationMessage;
  messageEnd?: CypressAnnotationMessage;
  point?: string;
  pointEnd?: string;
  stepName: string;
  startTime: number;
  duration: number;
  argString: string;
  index: number;
  parentId?: string;
  error: boolean;
  isLastStep: boolean;
  onReplay: () => void;
  onPlayFromHere: () => void;
  selectedIndex: string | null;
  id: string | null;
  setSelectedIndex: (index: string | null) => void;
}) {
  const { setConsoleProps, setPauseId } = useContext(TestInfoContext);
  const cx = useAppSelector(getThreadContext);
  const currentTime = useAppSelector(getCurrentTime);
  const dispatch = useAppDispatch();
  const isPast = currentTime > startTime;
  const client = useContext(ReplayClientContext);
  // some chainers (`then`) don't have a duration, so let's bump it here (+1) so that it shows something in the UI
  const adjustedDuration = duration || 1;
  const isPaused = currentTime >= startTime && currentTime < startTime + adjustedDuration;
  const selected = selectedIndex === id;

  const getConsoleProps = async () => {
    if (!pointEnd) {
      return null;
    }

    try {
      const pauseResult = await client.createPause(pointEnd);
      const frames = pauseResult.data.frames;

      if (!frames) {
        return null;
      }

      const callerFrame = frames[1];

      if (messageEnd?.logVariable) {
        const logResult = await client.evaluateExpression(
          pauseResult.pauseId,
          messageEnd.logVariable,
          callerFrame.frameId
        );

        const consolePropsProperty = returnFirst(logResult.data.objects, o => {
          return logResult.returned && o.objectId === logResult.returned.object
            ? returnFirst(o.preview?.properties, p => (p.name === "consoleProps" ? p : null))
            : null;
        });

        if (consolePropsProperty?.object) {
          const consolePropsPauseData = await client.getObjectWithPreview(
            consolePropsProperty.object,
            pauseResult.pauseId
          );
          const consoleProps = consolePropsPauseData.objects?.find(
            o => o.objectId === consolePropsProperty.object
          );

          const consolePropsCopy = cloneDeep(consoleProps);

          if (consolePropsCopy?.preview) {
            // suppress the prototype entry in the properties output
            consolePropsCopy.preview.prototypeId = undefined;
          }

          if (consolePropsCopy?.preview?.properties) {
            // Remove snapshot value
            consolePropsCopy.preview.properties = consolePropsCopy.preview.properties.filter(
              p => p.name !== "Snapshot"
            );
          }

          setPauseId(pauseResult.pauseId);
          setConsoleProps(consolePropsCopy);
        }
      }
    } catch {
      setPauseId(null);
      setConsoleProps(undefined);
    }

    return null;
  };
  const onClick = () => {
    dispatch(seekToTime(startTime));
    setSelectedIndex(id);

    getConsoleProps();
  };
  const onMouseEnter = () => dispatch(setTimelineToTime(startTime));
  const onMouseLeave = () => dispatch(setTimelineToTime(currentTime));
  const onJumpToBefore = () => dispatch(seekToTime(startTime));
  const onJumpToAfter = () => {
    dispatch(seekToTime(startTime + adjustedDuration - 1));
  };
  const onGoToLocation = async () => {
    if (!point) {
      return;
    }

    const frame = await (async point => {
      const {
        data: { frames },
      } = await client.createPause(point);

      const returnFirst = (list: any, fn: any) =>
        list.reduce((acc: any, v: any, i: any) => acc ?? fn(v, i, list), null);

      return returnFirst(frames, (f: any, i: any, l: any) =>
        l[i + 1]?.functionName === "__stackReplacementMarker" ? f : null
      );
    })(point);

    const location = frame.location[frame.location.length - 1];

    if (location) {
      dispatch(selectLocation(cx, location));
    }
  };

  // This math is bananas don't look here until this is cleaned up :)
  const bump = isPaused || isPast ? 10 : 0;
  const actualProgress = bump + 90 * ((currentTime - startTime) / adjustedDuration);
  const progress = actualProgress > 100 ? 100 : actualProgress;
  const displayedProgress = adjustedDuration === 1 && isPaused ? 100 : progress;

  const color = error ? "border-red-500" : "border-l-primaryAccent";

  return (
    <>
      <div
        className={`group/step relative flex items-start gap-1 overflow-hidden border-b border-l-2 border-themeBase-90 pl-1 pr-3 font-mono hover:bg-gray-100 ${
          isPaused || isPast ? color : "border-l-transparent"
        } ${isPaused ? "bg-gray-100" : "bg-testsuitesStepsBgcolor"}`}
        onMouseEnter={onMouseEnter}
        onMouseLeave={onMouseLeave}
      >
        <button
          onClick={onClick}
          className="flex flex-grow items-start space-x-2 overflow-hidden py-2 text-start"
        >
          <div title={"" + displayedProgress} className="flex h-4 items-center">
            <ProgressBar progress={displayedProgress} error={error} />
          </div>
          <div className="opacity-70">{index + 1}</div>
          <div
            className={`whitespace-pre font-medium text-bodyColor ${isPaused ? "font-bold" : ""}`}
          >
            {parentId ? "- " : ""}
            {stepName}
          </div>
          <div className="opacity-70">{argString}</div>
        </button>
        <TestStepActions
          onReplay={onReplay}
          onPlayFromHere={onPlayFromHere}
          isLastStep={isLastStep}
          isPaused={isPaused}
          onGoToLocation={onGoToLocation}
          onJumpToBefore={onJumpToBefore}
          onJumpToAfter={onJumpToAfter}
          duration={adjustedDuration}
        />
      </div>
    </>
  );
<<<<<<< HEAD
=======
}
function ConsoleProps({
  pauseId,
  consoleProps,
}: {
  pauseId?: string;
  consoleProps?: ProtocolObject;
}) {
  if (!pauseId || !consoleProps) {
    return null;
  }

  return (
    <div className="flex flex-col gap-1 p-2 pl-8 font-mono">
      <div>Console Props</div>
      <PropertiesRenderer pauseId={pauseId} object={consoleProps} />
    </div>
  );
>>>>>>> 343fd1e7
}<|MERGE_RESOLUTION|>--- conflicted
+++ resolved
@@ -12,8 +12,8 @@
 import { selectLocation } from "../../actions/sources";
 import { getThreadContext } from "../../selectors";
 import { ProgressBar } from "./ProgressBar";
+import { TestInfoContext } from "./TestInfo";
 import { TestStepActions } from "./TestStepActions";
-import { TestInfoContext } from "./TestInfo";
 
 function returnFirst<T, R>(list: T[] | undefined, fn: (v: T) => R | null) {
   return list ? list.reduce<R | null>((acc, v) => acc ?? fn(v), null) : null;
@@ -212,25 +212,4 @@
       </div>
     </>
   );
-<<<<<<< HEAD
-=======
-}
-function ConsoleProps({
-  pauseId,
-  consoleProps,
-}: {
-  pauseId?: string;
-  consoleProps?: ProtocolObject;
-}) {
-  if (!pauseId || !consoleProps) {
-    return null;
-  }
-
-  return (
-    <div className="flex flex-col gap-1 p-2 pl-8 font-mono">
-      <div>Console Props</div>
-      <PropertiesRenderer pauseId={pauseId} object={consoleProps} />
-    </div>
-  );
->>>>>>> 343fd1e7
 }