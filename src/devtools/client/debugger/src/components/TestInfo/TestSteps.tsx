<<<<<<< HEAD
import React, { useContext, useState } from "react";
=======
import React, { useMemo, useState } from "react";
>>>>>>> 343fd1e7

import { startPlayback } from "ui/actions/timeline";
import Icon from "ui/components/shared/Icon";
import {
  getReporterAnnotationsForTitle,
  getReporterAnnotationsForTitleEnd,
} from "ui/reducers/reporter";
import { useAppDispatch, useAppSelector } from "ui/setup/hooks";
import { AnnotatedTestStep, Annotation, TestItem, TestStep } from "ui/types";

import { TestInfoContext } from "./TestInfo";
import { TestStepItem } from "./TestStepItem";

function useGetTestSections(
  steps: TestStep[],
  testTitle: string
): {
  beforeEach: AnnotatedTestStep[];
  testBody: AnnotatedTestStep[];
  afterEach: AnnotatedTestStep[];
} {
  const annotationsEnqueue = useAppSelector(getReporterAnnotationsForTitle(testTitle));
  const annotationsEnd = useAppSelector(getReporterAnnotationsForTitleEnd(testTitle));

<<<<<<< HEAD
  console.log({ annotationsEnqueue, annotationsEnd, steps });

  const [beforeEach, testBody, afterEach] = steps.reduce<AnnotatedTestStep[][]>(
    (acc, step, i) => {
      switch (step.hook) {
        case "beforeEach":
          acc[0].push({
            ...step,
            annotations: {
              end: annotationsEnd.find(a => a.message.id === step.id),
              enqueue: annotationsEnqueue.find(a => a.message.id === step.id),
            },
          });
          break;
        case "afterEach":
          acc[2].push({
            ...step,
            annotations: {
              end: annotationsEnd.find(a => a.message.id === step.id),
              enqueue: annotationsEnqueue.find(a => a.message.id === step.id),
            },
          });
          break;
        default:
          acc[1].push({
            ...step,
            annotations: {
              end: annotationsEnd.find(a => a.message.id === step.id),
              enqueue: annotationsEnqueue.find(a => a.message.id === step.id),
            },
          });
          break;
      }
=======
  return useMemo(
    () =>
      steps.reduce<{
        beforeEach: AnnotatedTestStep[];
        testBody: AnnotatedTestStep[];
        afterEach: AnnotatedTestStep[];
      }>(
        (acc, step, i) => {
          switch (step.hook) {
            case "beforeEach":
              acc.beforeEach.push({
                ...step,
                annotations: {
                  end: annotationsEnd.find(a => a.message.id === step.id),
                  enqueue: annotationsEnqueue.find(a => a.message.id === step.id),
                },
              });
              break;
            case "afterEach":
              acc.afterEach.push({
                ...step,
                annotations: {
                  end: annotationsEnd.find(a => a.message.id === step.id),
                  enqueue: annotationsEnqueue.find(a => a.message.id === step.id),
                },
              });
              break;
            default:
              acc.testBody.push({
                ...step,
                annotations: {
                  end: annotationsEnd.find(a => a.message.id === step.id),
                  enqueue: annotationsEnqueue.find(a => a.message.id === step.id),
                },
              });
              break;
          }
>>>>>>> 343fd1e7

          return acc;
        },
        { beforeEach: [], testBody: [], afterEach: [] }
      ),
    [steps, annotationsEnd, annotationsEnqueue]
  );
}

export function TestSteps({ test, startTime }: { test: TestItem; startTime: number }) {
  const { selectedId, setSelectedId } = useContext(TestInfoContext);
  const dispatch = useAppDispatch();
  const { beforeEach, testBody, afterEach } = useGetTestSections(test.steps, test.title);
  const testStart = test.steps[0].relativeStartTime + startTime;
  const testEnd =
    test.steps[test.steps.length - 1].relativeStartTime +
    startTime +
    test.steps[test.steps.length - 1].duration;

  const onReplay = () => {
    dispatch(startPlayback({ beginTime: testStart, endTime: testEnd - 1 }));
  };
  const onPlayFromHere = (beginTime: number) => {
    dispatch(startPlayback({ beginTime, endTime: testEnd - 1 }));
  };

  return (
    <div className="flex flex-col rounded-lg py-2 pl-11">
      <TestSection
        onReplay={onReplay}
        onPlayFromHere={onPlayFromHere}
        steps={beforeEach}
        startTime={startTime}
        selectedIndex={selectedId}
        setSelectedIndex={setSelectedId}
        header="Before Each"
      />
      <TestSection
        onReplay={onReplay}
        onPlayFromHere={onPlayFromHere}
        steps={testBody}
        startTime={startTime}
        selectedIndex={selectedId}
        setSelectedIndex={setSelectedId}
        header={beforeEach.length + afterEach.length > 0 ? "Test Body" : undefined}
      />
      <TestSection
        onReplay={onReplay}
        onPlayFromHere={onPlayFromHere}
        steps={afterEach}
        startTime={startTime}
        selectedIndex={selectedId}
        setSelectedIndex={setSelectedId}
        header="After Each"
      />
      {test.error ? (
        <div className="border-l-2 border-red-500 bg-testsuitesErrorBgcolor text-testsuitesErrorColor">
          <div className="flex flex-row items-center space-x-1 p-2">
            <Icon filename="warning" size="small" className="bg-testsuitesErrorColor" />
            <div className="font-bold">Error</div>
          </div>
          <div className="wrap space-y-1 overflow-hidden bg-testsuitesErrorBgcolor p-2 font-mono">
            {test.error.message}
          </div>
        </div>
      ) : null}
    </div>
  );
}

function TestSection({
  steps,
  startTime,
  header,
  onPlayFromHere,
  onReplay,
  selectedIndex,
  setSelectedIndex,
}: {
  onPlayFromHere: (time: number) => void;
  onReplay: () => void;
  startTime: number;
  steps: AnnotatedTestStep[];
  selectedIndex: string | null;
  setSelectedIndex: (index: string | null) => void;
  header?: string;
}) {
  if (steps.length === 0) {
    return null;
  }

  return (
    <>
      {header ? <div className="py-2">{header}</div> : null}
      {steps.map((s, i) => (
        <TestStepItem
          stepName={s.name}
          messageEnqueue={s.annotations.enqueue?.message}
          messageEnd={s.annotations.end?.message}
          point={s.annotations.enqueue?.point}
          pointEnd={s.annotations.end?.point}
          key={i}
          index={i}
          startTime={startTime + s.relativeStartTime}
          duration={s.duration}
          argString={s.args?.toString()}
          parentId={s.parentId}
          error={!!s.error}
          isLastStep={steps.length - 1 === i}
          onReplay={onReplay}
          onPlayFromHere={() => onPlayFromHere(startTime + s.relativeStartTime)}
          selectedIndex={selectedIndex}
          setSelectedIndex={setSelectedIndex}
          id={s.id}
        />
      ))}
    </>
  );
}<|MERGE_RESOLUTION|>--- conflicted
+++ resolved
@@ -1,8 +1,4 @@
-<<<<<<< HEAD
-import React, { useContext, useState } from "react";
-=======
-import React, { useMemo, useState } from "react";
->>>>>>> 343fd1e7
+import React, { useContext, useMemo, useState } from "react";
 
 import { startPlayback } from "ui/actions/timeline";
 import Icon from "ui/components/shared/Icon";
@@ -27,41 +23,6 @@
   const annotationsEnqueue = useAppSelector(getReporterAnnotationsForTitle(testTitle));
   const annotationsEnd = useAppSelector(getReporterAnnotationsForTitleEnd(testTitle));
 
-<<<<<<< HEAD
-  console.log({ annotationsEnqueue, annotationsEnd, steps });
-
-  const [beforeEach, testBody, afterEach] = steps.reduce<AnnotatedTestStep[][]>(
-    (acc, step, i) => {
-      switch (step.hook) {
-        case "beforeEach":
-          acc[0].push({
-            ...step,
-            annotations: {
-              end: annotationsEnd.find(a => a.message.id === step.id),
-              enqueue: annotationsEnqueue.find(a => a.message.id === step.id),
-            },
-          });
-          break;
-        case "afterEach":
-          acc[2].push({
-            ...step,
-            annotations: {
-              end: annotationsEnd.find(a => a.message.id === step.id),
-              enqueue: annotationsEnqueue.find(a => a.message.id === step.id),
-            },
-          });
-          break;
-        default:
-          acc[1].push({
-            ...step,
-            annotations: {
-              end: annotationsEnd.find(a => a.message.id === step.id),
-              enqueue: annotationsEnqueue.find(a => a.message.id === step.id),
-            },
-          });
-          break;
-      }
-=======
   return useMemo(
     () =>
       steps.reduce<{
@@ -99,7 +60,6 @@
               });
               break;
           }
->>>>>>> 343fd1e7
 
           return acc;
         },
