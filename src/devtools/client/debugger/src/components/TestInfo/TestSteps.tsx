import React, { useContext, useMemo } from "react";

import {
  RequestSummary,
  partialRequestsToCompleteSummaries,
} from "ui/components/NetworkMonitor/utils";
import Icon from "ui/components/shared/Icon";
import { getEvents, getRequests } from "ui/reducers/network";
import {
  getReporterAnnotationsForTitle,
  getReporterAnnotationsForTitleEnd,
  getReporterAnnotationsForTitleNavigation,
} from "ui/reducers/reporter";
import { useAppSelector } from "ui/setup/hooks";
import { AnnotatedTestStep, CypressAnnotationMessage, TestItem, TestStep } from "ui/types";

import { NetworkEvent } from "./NetworkEvent";
import { TestCaseContext } from "./TestCase";
import { TestStepItem } from "./TestStepItem";

type StepEvent = {
  time: number;
  type: "step";
  event: AnnotatedTestStep;
};
type NetworkEvent = {
  time: number;
  type: "network";
  event: RequestSummary;
};
type NavigationEvent = {
  time: number;
  type: "navigation";
  event: CypressAnnotationMessage;
};

type CompositeTestEvent = StepEvent | NetworkEvent | NavigationEvent;

function useGetTestSections(
  startTime: number,
  steps: TestStep[],
  testTitle: string
): {
  beforeEach: CompositeTestEvent[];
  testBody: CompositeTestEvent[];
  afterEach: CompositeTestEvent[];
} {
  const navigationEvents = useAppSelector(getReporterAnnotationsForTitleNavigation(testTitle));
  const annotationsEnqueue = useAppSelector(getReporterAnnotationsForTitle(testTitle));
  const annotationsEnd = useAppSelector(getReporterAnnotationsForTitleEnd(testTitle));
  const annotationsStart = useAppSelector(getReporterAnnotationsForTitleEnd(testTitle));
  const requests = useAppSelector(getRequests);
  const events = useAppSelector(getEvents);

  return useMemo(() => {
    const times = steps.reduce(
      (acc, s) =>
        typeof s.relativeStartTime === "number" && typeof s.duration === "number"
          ? {
              min: Math.min(acc.min, startTime + s.relativeStartTime),
              max: Math.max(acc.max, startTime + s.relativeStartTime + s.duration),
            }
          : acc,
      { min: Infinity, max: 0 }
    );

    const isDuringSteps = (time: number) => {
      return time >= times.min && time < times.max;
    };

    const networkDataByTime = partialRequestsToCompleteSummaries(requests, events, new Set())
      .filter(n => {
        return (n.cause === "xhr" || n.cause === "fetch") && n.end != null && isDuringSteps(n.end);
      })
      .map<NetworkEvent>(n => ({ time: n.end!, type: "network", event: n }));

<<<<<<< HEAD
    const stepsByTime = steps.map<StepEvent>(s => {
      const duration = s.name === "assert" ? 1 : s.duration || 1;
      return {
        time: startTime + s.relativeStartTime,
        type: "step",
        event: {
          ...s,
          absoluteStartTime: startTime + s.relativeStartTime,
          absoluteEndTime: startTime + s.relativeStartTime + duration,
          duration,
          annotations: {
            end: annotationsEnd.find(a => a.message.id === s.id),
            enqueue: annotationsEnqueue.find(a => a.message.id === s.id),
            start: annotationsStart.find(a => a.message.id === s.id),
          },
=======
    const stepsByTime = steps.map<StepEvent>((s, i) => ({
      time: startTime + s.relativeStartTime,
      type: "step",
      event: {
        ...s,
        index: i,
        annotations: {
          end: annotationsEnd.find(a => a.message.id === s.id),
          enqueue: annotationsEnqueue.find(a => a.message.id === s.id),
          start: annotationsStart.find(a => a.message.id === s.id),
>>>>>>> 9ffddd69
        },
      };
    });

    const navigationEventsByTime = navigationEvents
      .filter(e => isDuringSteps(e.time))
      .map<NavigationEvent>(n => ({ time: n.time, type: "navigation", event: n.message }));

    const allEvents = [...networkDataByTime, ...stepsByTime, ...navigationEventsByTime].sort(
      (a, b) => {
        if (a.type === "step" && b.type === "step" && a.event.hook !== b.event.hook) {
          // sort steps by hook first and then by time if they're the same
          if (a.event.hook === "beforeEach" && b.event.hook !== "beforeEach") {
            return -1;
          } else if (a.event.hook === "afterEach" && b.event.hook !== "afterEach") {
            return 1;
          }
        }

        return a.time - b.time;
      }
    );

    const beforeEach: CompositeTestEvent[] = [];
    const testBody: CompositeTestEvent[] = [];
    const afterEach: CompositeTestEvent[] = [];

    let currentStack: CompositeTestEvent[] = beforeEach;
    let nonStepStack: CompositeTestEvent[] = [];

    for (let e of allEvents) {
      if (e.type === "step") {
        let stackChanged = false;
        if (e.event.hook === "beforeEach") {
          stackChanged = currentStack !== beforeEach;
          currentStack = beforeEach;
        } else if (e.event.hook === "afterEach") {
          stackChanged = currentStack !== afterEach;
          currentStack = afterEach;
        } else if (!e.event.hook) {
          stackChanged = currentStack !== testBody;
          currentStack = testBody;
        }

        if (!stackChanged) {
          currentStack.push(...nonStepStack.splice(0, nonStepStack.length));
        }

        currentStack.push(e);
        currentStack.push(...nonStepStack.splice(0, nonStepStack.length));
      } else {
        if (currentStack.length !== 0) {
          nonStepStack.push(e);
        }
      }
    }

    return { beforeEach, testBody, afterEach };
  }, [
    steps,
    annotationsEnd,
    annotationsEnqueue,
    requests,
    events,
    startTime,
    navigationEvents,
    annotationsStart,
  ]);
}

export function TestSteps({ test }: { test: TestItem }) {
  const { startTime: testCaseStartTime } = useContext(TestCaseContext);
  const { beforeEach, testBody, afterEach } = useGetTestSections(
    testCaseStartTime,
    test.steps,
    test.title
  );

  return (
    <div className="flex flex-col rounded-lg py-2 px-2">
      <TestSection events={beforeEach} header="Before Each" />
      <TestSection
        events={testBody}
        header={beforeEach.length + afterEach.length > 0 ? "Test Body" : undefined}
      />
      <TestSection events={afterEach} header="After Each" />
      {test.error ? (
        <div className="border-l-2 border-red-500 bg-testsuitesErrorBgcolor text-testsuitesErrorColor">
          <div className="flex flex-row items-center space-x-1 p-2">
            <Icon filename="warning" size="small" className="bg-testsuitesErrorColor" />
            <div className="font-bold">Error</div>
          </div>
          <div className="wrap space-y-1 overflow-hidden p-2 font-mono">{test.error.message}</div>
        </div>
      ) : null}
    </div>
  );
}

function TestSection({ events, header }: { events: CompositeTestEvent[]; header?: string }) {
  if (events.length === 0) {
    return null;
  }

  return (
    <>
      {header ? (
        <div
          className="pt-6 pb-2 pl-2  font-semibold uppercase opacity-50"
          style={{ fontSize: "10px" }}
        >
          {header}
        </div>
      ) : null}
      {events.map(({ event: s, type }, i) =>
        type === "step" ? (
<<<<<<< HEAD
          <TestStepItem step={s} key={i} index={i} argString={s.args?.toString()} id={s.id} />
=======
          <TestStepRoot step={s} key={i} index={s.index} argString={s.args?.toString()} id={s.id} />
>>>>>>> 9ffddd69
        ) : type === "network" ? (
          <NetworkEvent key={s.id} method={s.method} status={s.status} url={s.url} id={s.id} />
        ) : (
          <span className="font-italic flex border-b border-themeBase-90 p-1 px-2">
            new url {s.url}
          </span>
        )
      )}
    </>
  );
}<|MERGE_RESOLUTION|>--- conflicted
+++ resolved
@@ -74,8 +74,7 @@
       })
       .map<NetworkEvent>(n => ({ time: n.end!, type: "network", event: n }));
 
-<<<<<<< HEAD
-    const stepsByTime = steps.map<StepEvent>(s => {
+    const stepsByTime = steps.map<StepEvent>((s, i) => {
       const duration = s.name === "assert" ? 1 : s.duration || 1;
       return {
         time: startTime + s.relativeStartTime,
@@ -85,23 +84,12 @@
           absoluteStartTime: startTime + s.relativeStartTime,
           absoluteEndTime: startTime + s.relativeStartTime + duration,
           duration,
+          index: i,
           annotations: {
             end: annotationsEnd.find(a => a.message.id === s.id),
             enqueue: annotationsEnqueue.find(a => a.message.id === s.id),
             start: annotationsStart.find(a => a.message.id === s.id),
           },
-=======
-    const stepsByTime = steps.map<StepEvent>((s, i) => ({
-      time: startTime + s.relativeStartTime,
-      type: "step",
-      event: {
-        ...s,
-        index: i,
-        annotations: {
-          end: annotationsEnd.find(a => a.message.id === s.id),
-          enqueue: annotationsEnqueue.find(a => a.message.id === s.id),
-          start: annotationsStart.find(a => a.message.id === s.id),
->>>>>>> 9ffddd69
         },
       };
     });
@@ -218,11 +206,7 @@
       ) : null}
       {events.map(({ event: s, type }, i) =>
         type === "step" ? (
-<<<<<<< HEAD
-          <TestStepItem step={s} key={i} index={i} argString={s.args?.toString()} id={s.id} />
-=======
-          <TestStepRoot step={s} key={i} index={s.index} argString={s.args?.toString()} id={s.id} />
->>>>>>> 9ffddd69
+          <TestStepItem step={s} key={i} index={s.index} argString={s.args?.toString()} id={s.id} />
         ) : type === "network" ? (
           <NetworkEvent key={s.id} method={s.method} status={s.status} url={s.url} id={s.id} />
         ) : (
