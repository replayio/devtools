/* This Source Code Form is subject to the terms of the Mozilla Public
 * License, v. 2.0. If a copy of the MPL was not distributed with this
 * file, You can obtain one at http://mozilla.org/MPL/2.0/. */

:root {
  --theme-focus-border-color-textbox: #0675d3;
  --theme-textbox-box-shadow: rgba(97, 181, 255, 0.75);

  /* Text sizes */
  --root-font-size: 16px;
  --devtools-base-font-size: 12px;
  --theme-body-font-size: 12px;
  --theme-code-font-size: 11px;
  --theme-tab-font-size: 15px;
  --theme-code-line-height: calc(15 / 11);

  /* Toolbar size (excluding borders) */
  --theme-toolbar-height: 24px;

  /* For accessibility purposes we want to enhance the focus styling. This
   * should improve keyboard navigation usability. */
  --theme-focus-outline: 1px dotted var(--theme-focus-outline-color);
  --theme-focus-box-shadow-textbox: 0 0 0 1px var(--theme-textbox-box-shadow);
  --toolbarbutton-focus-bgcolor: var(--theme-selection-focus-background);
  --toolbarbutton-focus-color: var(--theme-selection-focus-color);
  --toolbarbutton-checked-background: var(--theme-selection-background);
  --toolbarbutton-checked-color: var(--theme-selection-color);
  --toolbarbutton-checked-focus-background: var(--blue-60);

  /* The photon animation curve */
  --animation-curve: cubic-bezier(0.07, 0.95, 0, 1);

  /*
   * Photon Colors CSS Variables v3.3.2
   * - Colors are taken from https://github.com/FirefoxUX/photon-colors/blob/master/photon-colors.css
   * - We only add Photon color variables that we are actually using; unused
   *   variables will fail browser/base/content/test/static/browser_parsable_css.js
   * - We added a few unofficial colors: a few intermediary values (e.g. Blue 45),
   *   and lighter variants for the dark theme (e.g. Red 20, Red 40).
   */

  --primary-accent-text: #007aff;
  --primary-accent: #01acfd;
  --primary-accent-hover: #0194ff;
  --primary-accent-light: #85bfff;

  --primary-accent-legacy: #007aff;
  --primary-accent-legacy-hover: #0067d7;

  --secondary-accent: #f02d5e;
  --secondary-accent-hover: #d72451;
  --secondary-accent-stroke: #f02d5e;

  /* used in our codebase, to be refactored */
  --new-blue-900: #215487;
  --cool-gray-200: #e5e7eb;
  --cool-gray-300: #d1d5db;
  --cool-gray-400: #9ca3af;
  --cool-gray-500: #6b7280;
  --magenta-65: #dd00a9;
  --purple-50: #9400ff;
  --purple-60: #8000d7;
  --blue-30: #75baff;
  --blue-40: #45a1ff;
  --blue-50: #0a84ff;
  --blue-55: #0074e8;
  --blue-60: #0060df;
  --blue-70: #003eaa;
  --blue-80: #002275;
  --green-50: #30e60b;
  --green-60: #12bc00;
  --green-70: #058b00;
  --yellow-50: #ffe900;
  --yellow-60: #d7b600;
  --yellow-65: #be9b00;
  --yellow-70: #a47f00;
  --yellow-80: #715100;
  --yellow-90: #3e2800;
  --red-20: #ffb3d2;
  --red-40: #ff3b6b;
  --red-50: #ff0039;
  --red-60: #d70022;
  --red-70: #a4000f;
  --grey-10: #f9f9fa;
  --grey-10-a15: rgba(249, 249, 250, 0.15);
  --grey-10-a20: rgba(249, 249, 250, 0.2);
  --grey-10-a25: rgba(249, 249, 250, 0.25);
  --grey-10-a30: rgba(249, 249, 250, 0.3);
  --grey-10-a40: rgba(249, 249, 250, 0.4);
  --grey-20: #ededf0;
  --grey-25: #e0e0e2;
  --grey-30: #d7d7db;
  --grey-35: #c3c3c6;
  --grey-40: #b1b1b3;
  --grey-43: #a4a4a4;
  --grey-45: #939395;
  --grey-50: #737373;
  --grey-55: #5c5c5f;
  --grey-60: #4a4a4f;
  --grey-70: #38383d;
  --grey-80: #2a2a2e;
  --grey-90: #0c0c0d;
  --grey-90-a10: rgba(12, 12, 13, 0.1);
  --grey-90-a30: rgba(12, 12, 13, 0.3);
}

:root.theme-light {
  /*
  TABLE OF CONTENTS
  - Badge colors
  - Color ramp
  - Core classes
  - Tabs
  - Timeline
  - Menus
  - Code Mirror (Editor)
  - Breakpoints
  - Testsuites
  - To Organise
  - (Previous styles; to organise)
  */

  /* Badge colors */
  --badge-green-color: #73cc6d;
  --badge-green-contrast-color: #fff;
  --badge-orange-color: #da7c04;
  --badge-orange-contrast-color: #fff;
  --badge-purple-color: #a973cd;
  --badge-purple-contrast-color: #fff;
  --badge-unicorn-color: #ff6ddf;
  --badge-unicorn-contrast-color: #fff;
  --badge-yellow-color: #e4cd00;
  --badge-yellow-contrast-color: rgb(99, 79, 5);

  /* Color ramp (Light) */
  /* Migration note: copy/pasted with packages/replay-next/pages/variables.css */
  --theme-base-100: hsl(0, 0%, 100%);
  --theme-base-95: hsl(0, 0%, 95%);
  --theme-base-90: hsl(0, 0%, 90%);
  --theme-base-85: hsl(0, 0%, 85%);
  --theme-base-80: hsl(0, 0%, 80%);
  --theme-base-70: hsl(0, 0%, 70%);
  --theme-base-60: hsl(0, 0%, 60%);

  /* Core classes (Light) */
  --chrome: var(--theme-base-95); /* bg app */
  --body-color: #38383d;
  --body-sub-color: #a9a9b1;
  --buttontext-color: #f4f8fa;
  --checkbox-border: var(--theme-base-80);
  --checkbox: #fff;
  --modal-bgcolor: rgba(255, 255, 255, 0.98);
  --modal-border: none;
  --tab-bgcolor-alt-subtle: var(--theme-base-100); /* info, events */
  --tab-bgcolor: var(--theme-base-90); /* bg tabs */
  --theme-border: #d2d5da;
  --icon-color: var(--body-color);
  --theme-focuser-bgcolor: var(--primary-accent);
  --theme-sidebar-background: var(--theme-base-100);
  --theme-text-field-color: var(--theme-body-color);
  --theme-text-field-bgcolor: var(--theme-base-90);
  --theme-text-field-bgcolor-hover: var(--theme-base-85);
  --text-field-border: var(--cool-gray-300);
  --tab-selected-bgcolor: var(--theme-base-100); /* current tab */
  --tooltip-color: white;
  --tooltip-bgcolor: #38383d;

<<<<<<< HEAD
  /*
  Migration notes
  * All of these sections were removed from this document; added to packages/replay-next/pages/variables.css
  */
=======
  /* Tabs (Light) */
  /* Migration note: removed from this document; added to packages/replay-next/pages/variables.css */
>>>>>>> 3756c0ee

  /* Tabs (Light) */
  /* Timeline (Light) */
  /* Menus (Light) */
  /* Code Mirror (Light) */
  /* Breakpoints (Light) */
  /* Testsuites (Light) */
  /* Toolbar (Light) */
  /* Toolbar buttons (Light) */
  /* Buttons (Light) */
  /* Accordion headers (Light) */
  /* Selection (Light) */
  /* Border color that splits the toolbars/panels/headers. (Light) */
  /* Icon colors (Light) */

  /* To organise (Light) */
  --jellyfish-bgcolor: rgba(255, 255, 255, 0.8);
  --timejump-text: var(--buttontext-color);
  --theme-console-input-bgcolor: var(--body-bgcolor);
  --theme-toggle-handle-bgcolor: var(--theme-base-100);
  --theme-toggle-handle-bgcolor-hover: #b5eaff;
  --theme-toggle-inner: var(--cool-gray-200);
  --theme-toggle-selected: white;
  --theme-toggle-bgcolor: var(--theme-base-85);
  --theme-toggle-color: var(--grey-70);
  --theme-toolbar-hover: #fff;
  --toolbarbutton-focus-bgcolor: var(--theme-base-90);
  --toolbox-bgcolor: var(--theme-base-100);
  --unloaded-region-img: url("/images/dotted-mask-light.svg");
  --title-hover-bgcolor: #e6e6e6;

  /* Text color */
  --theme-comment: var(--grey-50);
  --theme-text-color-alt: var(--grey-50);
  --theme-text-color-inactive: var(--grey-40);
  --theme-text-color-strong: var(--grey-90);

  --theme-highlight-green: var(--green-70);
  --theme-highlight-blue: var(--blue-55);
  --theme-highlight-purple: var(--blue-70);
  --theme-highlight-red: var(--magenta-65);
  --theme-highlight-yellow: #fff89e;

  /* These theme-highlight color variables have not been photonized. */
  --theme-highlight-bluegrey: #0072ab;
  --theme-highlight-lightorange: #d97e00;
  --theme-highlight-orange: #f13c00;
  --theme-highlight-pink: #b82ee5;
  --theme-highlight-gray: #dde1e4;

  /* For accessibility purposes we want to enhance the focus styling. This
   * should improve keyboard navigation usability. */
  --theme-focus-outline-color: #000000;

  /* Colors used in Graphs, like performance tools. Similar colors to Chrome's timeline. */
  --theme-graphs-green: #85d175;
  --theme-graphs-blue: #83b7f6;
  --theme-graphs-bluegrey: #0072ab;
  --theme-graphs-purple: #b693eb;
  --theme-graphs-yellow: #efc052;
  --theme-graphs-orange: #d97e00;
  --theme-graphs-red: #e57180;
  --theme-graphs-grey: #cccccc;
  --theme-graphs-full-red: #f00;
  --theme-graphs-full-blue: #00f;

  /* Common popup styles(used by HTMLTooltip and autocomplete) */
  --theme-popup-background: white;
  --theme-popup-color: var(--grey-70);
  --theme-errant-popup-color: #991b1b;
  --theme-popup-border-color: ThreeDShadow;
  --theme-popup-dimmed: hsla(0, 0%, 80%, 0.3);

  /* Styling for devtool buttons */
  --theme-toolbarbutton-background: none;
  --theme-toolbarbutton-color: var(--grey-70);
  --theme-toolbarbutton-hover-background: var(--grey-90-a05);
  --theme-toolbarbutton-checked-background: var(--grey-90-a10);
  --theme-toolbarbutton-checked-color: var(--grey-90);
  --theme-toolbarbutton-checked-hover-background: var(--grey-90-a15);
  --theme-toolbarbutton-checked-hover-color: var(--grey-90);
  --theme-toolbarbutton-active-background: var(--grey-90-a20);
  --theme-toolbarbutton-active-color: var(--grey-90);

  /* Warning colors */
  --theme-warning-background: hsl(54, 100%, 92%);
  --theme-warning-border: rgba(215, 182, 0, 0.28); /* Yellow 60 + opacity */
  --theme-warning-color: var(--yellow-80);

  /* Flashing colors used to highlight updates */
  --theme-contrast-background: #fff9bb;
  --theme-contrast-background-alpha: rgb(255, 241, 90);
  --theme-contrast-color: black;
  --theme-contrast-border: var(--yellow-60);

  /* Timeline Navigation */
  --replaying-marker-fill: var(--primary-accent);
  --replaying-marker-stroke: var(--primary-accent);
  --replaying-marker-future-fill: var(--primary-accent);
  --replaying-marker-future-stroke: var(--primary-accent);
  --replaying-paused-marker-fill: var(--secondary-accent);
  --replaying-paused-marker-stroke: var(--secondary-accent-stroke);
  --replay-head-background: var(--purple-50);

  /* Loading screen */
  --loading-boxes: white;
  --loading-background: var(--chrome);

  /* Focus mode editor (light) */
  --focus-mode-capsule-bgcolor: #e6e6e6;
  --focus-mode-capsule-bgcolor-hover: #d8d8d8;
  --focus-mode-loading-color: white;
  --focus-mode-loaded-indexed-color: var(--primary-accent);
  --focus-mode-popout-icon-background-color: white;
  --focus-mode-popout-icon-color: black;
  --focus-mode-popout-text-input-background-color: var(--theme-base-85);
}

/* browser specific tweaks */
@-moz-document url-prefix() {
  :root.theme-light {
    --modal-bgcolor: rgba(255, 255, 255, 0.98);
  }
}

/*
 * For doorhangers elsewhere in Firefox, Mac uses fixed colors rather than
 * system colors.
 */
:root[platform="mac"].theme-light {
  --theme-popup-color: hsl(0, 0%, 10%);
  --theme-popup-border-color: var(--grey-90-a20);
}

:root.theme-dark {
  /*
  TABLE OF CONTENTS
  - Badge colors
  - Color ramp
  - Core classes
  - Tabs
  - Timeline
  - Menus
  - Code Mirror (Editor)
  - Breakpoints
  - Testsuites
  - To Organise
  - (Previous styles; to organise)
  */

  /* Badge colors */
  --badge-green-color: #69e261;
  --badge-green-contrast-color: #050;
  --badge-orange-color: #ff9a19;
  --badge-orange-contrast-color: #fff;
  --badge-purple-color: #cc81ff;
  --badge-purple-contrast-color: #fff;
  --badge-unicorn-color: #e110b3;
  --badge-unicorn-contrast-color: #fff;
  --badge-yellow-color: #fee608;
  --badge-yellow-contrast-color: rgb(99, 79, 5);

  /* Color ramp (Dark) */
  --theme-base-100: #000; /* background chrome */
  --theme-base-95: #192230; /* tab bars */
  --theme-base-90: #3d4552; /* editor and selected tab */
  --theme-base-85: #3e434b; /* textfields */
  --theme-base-80: #797d81;
  --theme-base-70: #a2a6a8;
  --theme-base-60: #c3c6c8;

  /* Core classes (Dark) */
  --chrome: #081120; /* bg app */
  --body-color: var(--grey-30);
  --body-sub-color: var(--grey-40);
  --buttontext-color: #f4f8fa;
  --checkbox-border: var(--theme-base-90);
  --checkbox: var(--theme-base-80);
  --modal-bgcolor: var(--theme-base-95);
  --modal-border: #222;
  --tab-bgcolor-alt-subtle: var(--theme-base-95); /* info, events */
  --tab-bgcolor: var(--theme-base-100); /* bg tabs */
  --body-bgcolor: var(--theme-base-95);
  --theme-border: var(--theme-base-100);
  --icon-color: var(--body-color);
  --theme-focuser-bgcolor: var(--primary-accent);
  --theme-sidebar-background: var(--body-bgcolor);
  --theme-text-field-color: #fff;
  --theme-text-field-bgcolor: var(--theme-base-85);
  --theme-text-field-bgcolor-hover: var(--theme-base-90);
  --text-field-border: var(--theme-base-85);
  --tab-selected-bgcolor: var(--theme-base-95);
  --tooltip-color: #fff;
  --tooltip-bgcolor: var(--theme-base-85);

<<<<<<< HEAD
  /*
  Migration notes
  * All of these sections were removed from this document; added to packages/replay-next/pages/variables.css
  */
=======
  /* Tabs (Light) */
  /* Migration note: removed from this document; added to packages/replay-next/pages/variables.css */
>>>>>>> 3756c0ee

  /* Tabs (Dark) */
  /* Timeline (Dark) */
  /* Menus (Dark) */
  /* Code Mirror (Dark) */
  /* Breakpoints (Dark) */
  /* Testsuites (Dark) */
  /* Toolbar (Dark) */
  /* Toolbar buttons (Dark) */
  /* Buttons (Dark) */
  /* Accordion headers (Dark) */
  /* Selection (Dark) */
  /* Border color that splits the toolbars/panels/headers. (Dark) */
  /* Icon colors (Dark) */

  /* To organise (Dark) */
  --jellyfish-bgcolor: rgba(40, 40, 40, 0.8);
  --timejump-text: var(--buttontext-color);
  --theme-console-input-bgcolor: var(--theme-base-95);
  --theme-toggle-handle-bgcolor: var(--theme-base-100);
  --theme-toggle-handle-bgcolor-hover: #005f92;
  --theme-toggle-bgcolor: var(--theme-base-85);
  --theme-toggle-color: white;
  --toolbarbutton-focus-bgcolor: var(--theme-toggle-bgcolor);
  --toolbox-bgcolor: var(--theme-base-100);
  --unloaded-region-img: url("/images/dotted-mask-dark.svg");
  --title-hover-bgcolor: var(--theme-toggle-bgcolor);

  /* Toolbar */
  --theme-toolbar-panel-icon-color: var(--icon-color);
  --theme-tab-toolbar-background: var(--grey-90);
  --theme-toolbar-background: #18181a;
  --theme-toolbar-color: var(--grey-20);
  --theme-toolbar-selected-color: white;
  --theme-toolbar-highlighted-color: var(--green-50);
  --theme-toolbar-background-hover: #232327;
  --theme-toolbar-background-alt: var(--grey-85);
  --theme-toolbar-hover: #232327;
  --theme-toolbar-hover-active: #252526;
  --theme-toolbar-separator: var(--grey-10-a20);

  /* Toolbar buttons */
  --toolbarbutton-background: var(--grey-70);
  --toolbarbutton-hover-background: var(--grey-70);

  /* Buttons */
  --theme-button-background: rgba(249, 249, 250, 0.1);
  --theme-button-active-background: rgba(249, 249, 250, 0.15);

  /* Accordion headers */
  --theme-accordion-header-background: #232327;
  --theme-accordion-header-hover: #2a2a2e;

  /* Selection */
  --theme-selection-background: var(--primary-accent);
  --theme-selection-background-hover: #353b48;
  --theme-selection-focus-background: var(--grey-60);
  --theme-selection-focus-color: var(--grey-30);
  --theme-selection-color: #ffffff;

  /* Border color that splits the toolbars/panels/headers. */
  --theme-splitter-color: black;
  --theme-emphasized-splitter-color: var(--grey-60);
  --theme-emphasized-splitter-color-hover: var(--grey-50);

  /* Icon colors */
  --theme-icon-color: rgba(249, 249, 250, 0.7);
  --theme-icon-hover-color: #fff;
  --theme-icon-dimmed-color: rgba(147, 147, 149, 0.9);
  --theme-icon-checked-color: var(--blue-30);
  --theme-icon-error-color: var(--red-40);
  --theme-icon-warning-color: var(--yellow-60);

  /* Text color */
  --theme-comment: var(--grey-45);
  --theme-text-color-alt: var(--grey-45);
  --theme-text-color-inactive: var(--grey-50);
  --theme-text-color-strong: var(--grey-30);

  --theme-highlight-green: #86de74;
  --theme-highlight-blue: #75bfff;
  --theme-highlight-purple: #b98eff;
  --theme-highlight-red: #ff7de9;
  --theme-highlight-yellow: #fff89e;

  /* These theme-highlight color variables have not been photonized. */
  --theme-highlight-bluegrey: #5e88b0;
  --theme-highlight-lightorange: #d99b28;
  --theme-highlight-orange: #d96629;
  --theme-highlight-pink: #df80ff;
  --theme-highlight-gray: #e9f4fe;

  /* For accessibility purposes we want to enhance the focus styling. This
   * should improve keyboard navigation usability. */
  --theme-focus-outline-color: #ced3d9;

  /* Colors used in Graphs, like performance tools. Mostly similar to some "highlight-*" colors. */
  --theme-graphs-green: #70bf53;
  --theme-graphs-blue: #46afe3;
  --theme-graphs-bluegrey: #5e88b0;
  --theme-graphs-purple: #df80ff;
  --theme-graphs-yellow: #d99b28;
  --theme-graphs-orange: #d96629;
  --theme-graphs-red: #eb5368;
  --theme-graphs-grey: #757873;
  --theme-graphs-full-red: #f00;
  --theme-graphs-full-blue: #00f;

  /* Common popup styles(used by HTMLTooltip and autocomplete) */
  --theme-popup-background: var(--grey-60);
  --theme-popup-color: rgb(249, 249, 250);
  --theme-popup-border-color: #27272b;
  --theme-popup-dimmed: rgba(249, 249, 250, 0.1);

  /* Styling for devtool buttons */
  --theme-toolbarbutton-background: none;
  --theme-toolbarbutton-color: var(--grey-40);
  --theme-toolbarbutton-hover-background: var(--grey-10-a15);
  --theme-toolbarbutton-checked-background: var(--grey-10-a20);
  --theme-toolbarbutton-checked-color: var(--grey-30);
  --theme-toolbarbutton-checked-hover-background: var(--grey-10-a25);
  --theme-toolbarbutton-checked-hover-color: var(--grey-30);
  --theme-toolbarbutton-active-background: var(--grey-10-a30);
  --theme-toolbarbutton-active-color: var(--grey-30);

  /* Warning colors */
  --theme-warning-background: hsl(42, 37%, 19%);
  --theme-warning-border: hsl(60, 30%, 26%);
  --theme-warning-color: hsl(43, 94%, 81%);

  /* Flashing colors used to highlight updates */
  --theme-contrast-background: #1a4380;
  --theme-contrast-background-alpha: rgba(255, 233, 0, 0.15); /* Yellow 50-a15 */
  --theme-contrast-color: white;
  --theme-contrast-border: var(--yellow-65);

  /* Timeline Navigation */
  --replaying-marker-fill: var(--primary-accent);
  --replaying-marker-stroke: var(--primary-accent);
  --replaying-marker-future-fill: var(--primary-accent);
  --replaying-marker-future-stroke: var(--primary-accent);
  --replaying-paused-marker-fill: var(--secondary-accent);
  --replaying-paused-marker-stroke: var(--secondary-accent-stroke);
  --replay-head-background: var(--purple-50);

  /* Loading screen */
  --loading-boxes: var(--chrome);
  --loading-background: var(--theme-base-100);

  /* Focus mode editor (dark) */
  --focus-mode-capsule-bgcolor: var(--theme-base-90);
  --focus-mode-capsule-bgcolor-hover: #232938;
  --focus-mode-loading-color: #00567f;
  --focus-mode-loaded-indexed-color: var(--primary-accent);
  --focus-mode-popout-icon-background-color: var(--primary-accent);
  --focus-mode-popout-icon-color: white;
  --focus-mode-popout-text-input-background-color: #33373d;
}

/* browser specific tweaks */
@-moz-document url-prefix() {
  :root.theme-dark {
    --modal-bgcolor: rgba(0, 0, 0, 0.98);
  }
}

/* Z-index scale */

/* Z-index values should always be defined in #app. This allows us to at a glance determine
relative layers of our application and prevents bugs arising from arbitrary z-index values. */

/* Whenever possible, we should rely on the element stack order instead of z-index. If you're
certain that you **have** to use a z-index (e.g. element with position: absolute/fixed), define a
custom variable for it below so we can keep track of everything in one place. */

#__next {
  --z-index-1: 10;
  --z-index-2: 20;
  --z-index-3: 30;
  --z-index-4: 40;
  --z-index-5: 50;
  --z-index-6: 60;
  --z-index-7: 70;
  --z-index-8: 80;
  --z-index-9: 90;
  --z-index-10: 100;
}

#__next {
  --z-index-1--timeline-comment: var(--z-index-1);
  --z-index-1--paused-comment: var(--z-index-1);
  --z-index-1--paused-message: var(--z-index-1);
  --z-index-1--comment-container: var(--z-index-1);
  --z-index-1--icon-tooltip: var(--z-index-1);
  --z-index-1--timeline-tooltip: var(--z-index-1);
  --z-index-2--hovered-point-secondary: var(--z-index-2);
  --z-index-3--hovered-point-primary: var(--z-index-3);
  --z-index-3--hovered-comment-primary: var(--z-index-3);
  --z-index-4--name: var(--z-index-4);
  --z-index-5--name: var(--z-index-5);
  --z-index-6--name: var(--z-index-6);
  --z-index-7--name: var(--z-index-7);
  --z-index-7--mask: var(--z-index-7);
  --z-index-8--modal: var(--z-index-8);
  --z-index-8--dropdown: var(--z-index-8);
}

@keyframes linearFadeIn {
  0% {
    opacity: 0;
  }
  100% {
    opacity: 1;
  }
}<|MERGE_RESOLUTION|>--- conflicted
+++ resolved
@@ -165,15 +165,9 @@
   --tooltip-color: white;
   --tooltip-bgcolor: #38383d;
 
-<<<<<<< HEAD
-  /*
-  Migration notes
-  * All of these sections were removed from this document; added to packages/replay-next/pages/variables.css
-  */
-=======
+
   /* Tabs (Light) */
   /* Migration note: removed from this document; added to packages/replay-next/pages/variables.css */
->>>>>>> 3756c0ee
 
   /* Tabs (Light) */
   /* Timeline (Light) */
@@ -369,15 +363,8 @@
   --tooltip-color: #fff;
   --tooltip-bgcolor: var(--theme-base-85);
 
-<<<<<<< HEAD
-  /*
-  Migration notes
-  * All of these sections were removed from this document; added to packages/replay-next/pages/variables.css
-  */
-=======
-  /* Tabs (Light) */
+  /* Tabs (Dark) */
   /* Migration note: removed from this document; added to packages/replay-next/pages/variables.css */
->>>>>>> 3756c0ee
 
   /* Tabs (Dark) */
   /* Timeline (Dark) */
