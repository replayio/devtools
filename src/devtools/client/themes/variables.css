:root {
  /* Migration note: this was all moved to packages/replay-next/pages/variables.css in preparation for removing this file entirely  */
}

:root.theme-light {
  /*
  TABLE OF CONTENTS
  - Core classes
  - To Organise
  - (Previous styles; to organise)
  */

<<<<<<< HEAD
=======
  /* Badge colors */
  --badge-green-color: #73cc6d;
  --badge-green-contrast-color: #fff;
  --badge-orange-color: #da7c04;
  --badge-orange-contrast-color: #fff;
  --badge-purple-color: #a973cd;
  --badge-purple-contrast-color: #fff;
  --badge-unicorn-color: #ff6ddf;
  --badge-unicorn-contrast-color: #fff;
  --badge-yellow-color: #e4cd00;
  --badge-yellow-contrast-color: rgb(99, 79, 5);

  /* Color ramp (Light) */
  /* Migration note: copy/pasted with packages/replay-next/pages/variables.css */
  --theme-base-100: hsl(0, 0%, 100%);
  --theme-base-95: hsl(0, 0%, 95%);
  --theme-base-90: hsl(0, 0%, 90%);
  --theme-base-85: hsl(0, 0%, 85%);
  --theme-base-80: hsl(0, 0%, 80%);
  --theme-base-70: hsl(0, 0%, 70%);
  --theme-base-60: hsl(0, 0%, 60%);

>>>>>>> 9f16537e
  /* Core classes (Light) */
  --chrome: var(--theme-base-95); /* bg app */
  --body-color: #38383d;
  --body-sub-color: #a9a9b1;
  --buttontext-color: #f4f8fa;
  --checkbox-border: var(--theme-base-80);
  --checkbox: #fff;
  --modal-bgcolor: rgba(255, 255, 255, 0.98);
  --modal-border: none;
  --tab-bgcolor-alt-subtle: var(--theme-base-100); /* info, events */
  --tab-bgcolor: var(--theme-base-90); /* bg tabs */
  --theme-border: #d2d5da;
  --icon-color: var(--body-color);
  --theme-focuser-bgcolor: var(--primary-accent);
  --theme-sidebar-background: var(--theme-base-100);
  --theme-text-field-color: var(--theme-body-color);
  --theme-text-field-bgcolor: var(--background-color-inputs);
  --theme-text-field-bgcolor-hover: var(--theme-base-85);
  --text-field-border: var(--cool-gray-300);
  --tab-selected-bgcolor: var(--theme-base-100); /* current tab */
  --tooltip-color: white;
  --tooltip-bgcolor: #38383d;

<<<<<<< HEAD
  /* Migration note: removed from this document; added to packages/replay-next/pages/variables.css */

  /* Tabs (Light) */
  /* Color ramp (Light) */
  /* Tabs (Light) */
=======
  /* Tabs (Light) */
  /* Migration note: removed from this document; added to packages/replay-next/pages/variables.css */

  /* Tabs (Light) */
>>>>>>> 9f16537e
  /* Timeline (Light) */
  /* Menus (Light) */
  /* Code Mirror (Light) */
  /* Breakpoints (Light) */
  /* Testsuites (Light) */
<<<<<<< HEAD
=======

>>>>>>> 9f16537e
  /* Toolbar (Light) */
  /* Toolbar buttons (Light) */
  /* Buttons (Light) */
  /* Accordion headers (Light) */
  /* Selection (Light) */
  /* Border color that splits the toolbars/panels/headers. (Light) */
  /* Icon colors (Light) */

  /* To organise (Light) */
  --jellyfish-bgcolor: rgba(255, 255, 255, 0.8);
  --timejump-text: var(--buttontext-color);
  --theme-console-input-bgcolor: var(--body-bgcolor);
  --theme-toggle-handle-bgcolor: var(--theme-base-100);
  --theme-toggle-handle-bgcolor-hover: #b5eaff;
  --theme-toggle-inner: var(--cool-gray-200);
  --theme-toggle-selected: white;
  --theme-toggle-bgcolor: var(--theme-base-85);
  --theme-toggle-color: var(--grey-70);
  --theme-toolbar-hover: #fff;
  --toolbarbutton-focus-bgcolor: var(--theme-base-90);
  --toolbox-bgcolor: var(--theme-base-100);
  --unloaded-region-img: url("/images/dotted-mask-light.svg");
  --title-hover-bgcolor: #e6e6e6;

  /* Text color */
  --theme-comment: var(--grey-50);
  --theme-text-color-alt: var(--grey-50);
  --theme-text-color-inactive: var(--grey-40);
  --theme-text-color-strong: var(--grey-90);

  --theme-highlight-green: var(--green-70);
  --theme-highlight-blue: var(--blue-55);
  --theme-highlight-purple: var(--blue-70);
  --theme-highlight-red: var(--magenta-65);
  --theme-highlight-yellow: #fff89e;

  /* These theme-highlight color variables have not been photonized. */
  --theme-highlight-bluegrey: #0072ab;
  --theme-highlight-lightorange: #d97e00;
  --theme-highlight-orange: #f13c00;
  --theme-highlight-pink: #b82ee5;
  --theme-highlight-gray: #dde1e4;

  /* For accessibility purposes we want to enhance the focus styling. This
   * should improve keyboard navigation usability. */
  --theme-focus-outline-color: #000000;

  /* Colors used in Graphs, like performance tools. Similar colors to Chrome's timeline. */
  --theme-graphs-green: #85d175;
  --theme-graphs-blue: #83b7f6;
  --theme-graphs-bluegrey: #0072ab;
  --theme-graphs-purple: #b693eb;
  --theme-graphs-yellow: #efc052;
  --theme-graphs-orange: #d97e00;
  --theme-graphs-red: #e57180;
  --theme-graphs-grey: #cccccc;
  --theme-graphs-full-red: #f00;
  --theme-graphs-full-blue: #00f;

  /* Common popup styles(used by HTMLTooltip and autocomplete) */
  --theme-popup-background: white;
  --theme-popup-color: var(--grey-70);
  --theme-errant-popup-color: #991b1b;
  --theme-popup-border-color: ThreeDShadow;
  --theme-popup-dimmed: hsla(0, 0%, 80%, 0.3);

  /* Styling for devtool buttons */
  --theme-toolbarbutton-background: none;
  --theme-toolbarbutton-color: var(--grey-70);
  --theme-toolbarbutton-hover-background: var(--grey-90-a05);
  --theme-toolbarbutton-checked-background: var(--grey-90-a10);
  --theme-toolbarbutton-checked-color: var(--grey-90);
  --theme-toolbarbutton-checked-hover-background: var(--grey-90-a15);
  --theme-toolbarbutton-checked-hover-color: var(--grey-90);
  --theme-toolbarbutton-active-background: var(--grey-90-a20);
  --theme-toolbarbutton-active-color: var(--grey-90);

  /* Warning colors */
  --theme-warning-background: hsl(54, 100%, 92%);
  --theme-warning-border: rgba(215, 182, 0, 0.28); /* Yellow 60 + opacity */
  --theme-warning-color: var(--yellow-80);

  /* Flashing colors used to highlight updates */
  --theme-contrast-background: #fff9bb;
  --theme-contrast-background-alpha: rgb(255, 241, 90);
  --theme-contrast-color: black;
  --theme-contrast-border: var(--yellow-60);

  /* Timeline Navigation */
  --replaying-marker-fill: var(--primary-accent);
  --replaying-marker-stroke: var(--primary-accent);
  --replaying-marker-future-fill: var(--primary-accent);
  --replaying-marker-future-stroke: var(--primary-accent);
  --replaying-paused-marker-fill: var(--secondary-accent);
  --replaying-paused-marker-stroke: var(--secondary-accent-stroke);
  --replay-head-background: var(--purple-50);

  /* Loading screen */
  --loading-boxes: white;
  --loading-background: var(--chrome);

  /* Focus mode editor (light) */
  --focus-mode-capsule-bgcolor: #e6e6e6;
  --focus-mode-capsule-bgcolor-hover: #d8d8d8;
  --focus-mode-loading-color: white;
  --focus-mode-loaded-indexed-color: var(--primary-accent);
  --focus-mode-popout-icon-background-color: white;
  --focus-mode-popout-icon-color: black;
  --focus-mode-popout-text-input-background-color: var(--theme-base-85);
}

/* browser specific tweaks */
@-moz-document url-prefix() {
  :root.theme-light {
    --modal-bgcolor: rgba(255, 255, 255, 0.98);
  }
}

/*
 * For doorhangers elsewhere in Firefox, Mac uses fixed colors rather than
 * system colors.
 */
:root[platform="mac"].theme-light {
  --theme-popup-color: hsl(0, 0%, 10%);
  --theme-popup-border-color: var(--grey-90-a20);
}

:root.theme-dark {
  /*
  TABLE OF CONTENTS
  - Core classes
  - To Organise
  - (Previous styles; to organise)
  */

  /* Core classes (Dark) */
  --chrome: #081120; /* bg app */
  --body-color: var(--grey-30);
  --body-sub-color: var(--grey-40);
  --buttontext-color: #f4f8fa;
  --checkbox-border: var(--theme-base-90);
  --checkbox: var(--theme-base-80);
  --modal-bgcolor: var(--theme-base-95);
  --modal-border: #222;
  --tab-bgcolor-alt-subtle: var(--theme-base-95); /* info, events */
  --tab-bgcolor: var(--theme-base-100); /* bg tabs */
  --body-bgcolor: var(--theme-base-95);
  --theme-border: var(--theme-base-100);
  --icon-color: var(--body-color);
  --theme-focuser-bgcolor: var(--primary-accent);
  --theme-sidebar-background: var(--body-bgcolor);
  --theme-text-field-color: #fff;
  --theme-text-field-bgcolor: var(--background-color-inputs);
  --theme-text-field-bgcolor-hover: var(--theme-base-90);
  --text-field-border: var(--theme-base-85);
  --tab-selected-bgcolor: var(--theme-base-95);
  --tooltip-color: #fff;
  --tooltip-bgcolor: var(--theme-base-85);

<<<<<<< HEAD
  /* Migration note: removed from this document; added to packages/replay-next/pages/variables.css */

  /* Tabs (Dark) */
  /* Color ramp (Dark) */
  /* Tabs (Dark) */
=======
  /* Tabs (Dark) */
  /* Migration note: removed from this document; added to packages/replay-next/pages/variables.css */

  /* Tabs (Dark) */
>>>>>>> 9f16537e
  /* Timeline (Dark) */
  /* Menus (Dark) */
  /* Code Mirror (Dark) */
  /* Breakpoints (Dark) */
  /* Testsuites (Dark) */
  /* Toolbar (Dark) */
  /* Toolbar buttons (Dark) */
  /* Buttons (Dark) */
  /* Accordion headers (Dark) */
  /* Selection (Dark) */
  /* Border color that splits the toolbars/panels/headers. (Dark) */
  /* Icon colors (Dark) */

  /* To organise (Dark) */
  --jellyfish-bgcolor: rgba(40, 40, 40, 0.8);
  --timejump-text: var(--buttontext-color);
  --theme-console-input-bgcolor: var(--theme-base-95);
  --theme-toggle-handle-bgcolor: var(--theme-base-100);
  --theme-toggle-handle-bgcolor-hover: #005f92;
  --theme-toggle-bgcolor: var(--theme-base-85);
  --theme-toggle-color: white;
  --toolbarbutton-focus-bgcolor: var(--theme-toggle-bgcolor);
  --toolbox-bgcolor: var(--theme-base-100);
  --unloaded-region-img: url("/images/dotted-mask-dark.svg");
  --title-hover-bgcolor: var(--theme-toggle-bgcolor);

  /* Toolbar */
  --theme-toolbar-panel-icon-color: var(--icon-color);
  --theme-tab-toolbar-background: var(--grey-90);
  --theme-toolbar-background: #18181a;
  --theme-toolbar-color: var(--grey-20);
  --theme-toolbar-selected-color: white;
  --theme-toolbar-highlighted-color: var(--green-50);
  --theme-toolbar-background-hover: #232327;
  --theme-toolbar-background-alt: var(--grey-85);
  --theme-toolbar-hover: #232327;
  --theme-toolbar-hover-active: #252526;
  --theme-toolbar-separator: var(--grey-10-a20);

  /* Toolbar buttons */
  --toolbarbutton-background: var(--grey-70);
  --toolbarbutton-hover-background: var(--grey-70);

  /* Buttons */
  --theme-button-background: rgba(249, 249, 250, 0.1);
  --theme-button-active-background: rgba(249, 249, 250, 0.15);

  /* Accordion headers */
  --theme-accordion-header-background: #232327;
  --theme-accordion-header-hover: #2a2a2e;

  /* Selection */
  --theme-selection-background: var(--primary-accent);
  --theme-selection-background-hover: #353b48;
  --theme-selection-focus-background: var(--grey-60);
  --theme-selection-focus-color: var(--grey-30);
  --theme-selection-color: #ffffff;

  /* Border color that splits the toolbars/panels/headers. */
  --theme-splitter-color: black;
  --theme-emphasized-splitter-color: var(--grey-60);
  --theme-emphasized-splitter-color-hover: var(--grey-50);

  /* Icon colors */
  --theme-icon-color: rgba(249, 249, 250, 0.7);
  --theme-icon-hover-color: #fff;
  --theme-icon-dimmed-color: rgba(147, 147, 149, 0.9);
  --theme-icon-checked-color: var(--blue-30);
  --theme-icon-error-color: var(--red-40);
  --theme-icon-warning-color: var(--yellow-60);

  /* Text color */
  --theme-comment: var(--grey-45);
  --theme-text-color-alt: var(--grey-45);
  --theme-text-color-inactive: var(--grey-50);
  --theme-text-color-strong: var(--grey-30);

  --theme-highlight-green: #86de74;
  --theme-highlight-blue: #75bfff;
  --theme-highlight-purple: #b98eff;
  --theme-highlight-red: #ff7de9;
  --theme-highlight-yellow: #fff89e;

  /* These theme-highlight color variables have not been photonized. */
  --theme-highlight-bluegrey: #5e88b0;
  --theme-highlight-lightorange: #d99b28;
  --theme-highlight-orange: #d96629;
  --theme-highlight-pink: #df80ff;
  --theme-highlight-gray: #e9f4fe;

  /* For accessibility purposes we want to enhance the focus styling. This
   * should improve keyboard navigation usability. */
  --theme-focus-outline-color: #ced3d9;

  /* Colors used in Graphs, like performance tools. Mostly similar to some "highlight-*" colors. */
  --theme-graphs-green: #70bf53;
  --theme-graphs-blue: #46afe3;
  --theme-graphs-bluegrey: #5e88b0;
  --theme-graphs-purple: #df80ff;
  --theme-graphs-yellow: #d99b28;
  --theme-graphs-orange: #d96629;
  --theme-graphs-red: #eb5368;
  --theme-graphs-grey: #757873;
  --theme-graphs-full-red: #f00;
  --theme-graphs-full-blue: #00f;

  /* Common popup styles(used by HTMLTooltip and autocomplete) */
  --theme-popup-background: var(--grey-60);
  --theme-popup-color: rgb(249, 249, 250);
  --theme-popup-border-color: #27272b;
  --theme-popup-dimmed: rgba(249, 249, 250, 0.1);

  /* Styling for devtool buttons */
  --theme-toolbarbutton-background: none;
  --theme-toolbarbutton-color: var(--grey-40);
  --theme-toolbarbutton-hover-background: var(--grey-10-a15);
  --theme-toolbarbutton-checked-background: var(--grey-10-a20);
  --theme-toolbarbutton-checked-color: var(--grey-30);
  --theme-toolbarbutton-checked-hover-background: var(--grey-10-a25);
  --theme-toolbarbutton-checked-hover-color: var(--grey-30);
  --theme-toolbarbutton-active-background: var(--grey-10-a30);
  --theme-toolbarbutton-active-color: var(--grey-30);

  /* Warning colors */
  --theme-warning-background: hsl(42, 37%, 19%);
  --theme-warning-border: hsl(60, 30%, 26%);
  --theme-warning-color: hsl(43, 94%, 81%);

  /* Flashing colors used to highlight updates */
  --theme-contrast-background: #1a4380;
  --theme-contrast-background-alpha: rgba(255, 233, 0, 0.15); /* Yellow 50-a15 */
  --theme-contrast-color: white;
  --theme-contrast-border: var(--yellow-65);

  /* Timeline Navigation */
  --replaying-marker-fill: var(--primary-accent);
  --replaying-marker-stroke: var(--primary-accent);
  --replaying-marker-future-fill: var(--primary-accent);
  --replaying-marker-future-stroke: var(--primary-accent);
  --replaying-paused-marker-fill: var(--secondary-accent);
  --replaying-paused-marker-stroke: var(--secondary-accent-stroke);
  --replay-head-background: var(--purple-50);

  /* Loading screen */
  --loading-boxes: var(--chrome);
  --loading-background: var(--theme-base-100);

  /* Focus mode editor (dark) */
  --focus-mode-capsule-bgcolor: var(--theme-base-90);
  --focus-mode-capsule-bgcolor-hover: #232938;
  --focus-mode-loading-color: #00567f;
  --focus-mode-loaded-indexed-color: var(--primary-accent);
  --focus-mode-popout-icon-background-color: var(--primary-accent);
  --focus-mode-popout-icon-color: white;
  --focus-mode-popout-text-input-background-color: #33373d;
}

/* browser specific tweaks */
@-moz-document url-prefix() {
  :root.theme-dark {
    --modal-bgcolor: rgba(0, 0, 0, 0.98);
  }
}

/* Z-index scale */

/* Z-index values should always be defined in #app. This allows us to at a glance determine
relative layers of our application and prevents bugs arising from arbitrary z-index values. */

/* Whenever possible, we should rely on the element stack order instead of z-index. If you're
certain that you **have** to use a z-index (e.g. element with position: absolute/fixed), define a
custom variable for it below so we can keep track of everything in one place. */

#__next {
  --z-index-1: 10;
  --z-index-2: 20;
  --z-index-3: 30;
  --z-index-4: 40;
  --z-index-5: 50;
  --z-index-6: 60;
  --z-index-7: 70;
  --z-index-8: 80;
  --z-index-9: 90;
  --z-index-10: 100;
}

#__next {
  --z-index-1--timeline-comment: var(--z-index-1);
  --z-index-1--paused-comment: var(--z-index-1);
  --z-index-1--paused-message: var(--z-index-1);
  --z-index-1--comment-container: var(--z-index-1);
  --z-index-1--icon-tooltip: var(--z-index-1);
  --z-index-1--timeline-tooltip: var(--z-index-1);
  --z-index-2--hovered-point-secondary: var(--z-index-2);
  --z-index-3--hovered-point-primary: var(--z-index-3);
  --z-index-3--hovered-comment-primary: var(--z-index-3);
  --z-index-4--name: var(--z-index-4);
  --z-index-5--name: var(--z-index-5);
  --z-index-6--name: var(--z-index-6);
  --z-index-7--name: var(--z-index-7);
  --z-index-7--mask: var(--z-index-7);
  --z-index-8--modal: var(--z-index-8);
  --z-index-8--dropdown: var(--z-index-8);
}

@keyframes linearFadeIn {
  0% {
    opacity: 0;
  }
  100% {
    opacity: 1;
  }
}<|MERGE_RESOLUTION|>--- conflicted
+++ resolved
@@ -3,191 +3,7 @@
 }
 
 :root.theme-light {
-  /*
-  TABLE OF CONTENTS
-  - Core classes
-  - To Organise
-  - (Previous styles; to organise)
-  */
-
-<<<<<<< HEAD
-=======
-  /* Badge colors */
-  --badge-green-color: #73cc6d;
-  --badge-green-contrast-color: #fff;
-  --badge-orange-color: #da7c04;
-  --badge-orange-contrast-color: #fff;
-  --badge-purple-color: #a973cd;
-  --badge-purple-contrast-color: #fff;
-  --badge-unicorn-color: #ff6ddf;
-  --badge-unicorn-contrast-color: #fff;
-  --badge-yellow-color: #e4cd00;
-  --badge-yellow-contrast-color: rgb(99, 79, 5);
-
-  /* Color ramp (Light) */
-  /* Migration note: copy/pasted with packages/replay-next/pages/variables.css */
-  --theme-base-100: hsl(0, 0%, 100%);
-  --theme-base-95: hsl(0, 0%, 95%);
-  --theme-base-90: hsl(0, 0%, 90%);
-  --theme-base-85: hsl(0, 0%, 85%);
-  --theme-base-80: hsl(0, 0%, 80%);
-  --theme-base-70: hsl(0, 0%, 70%);
-  --theme-base-60: hsl(0, 0%, 60%);
-
->>>>>>> 9f16537e
-  /* Core classes (Light) */
-  --chrome: var(--theme-base-95); /* bg app */
-  --body-color: #38383d;
-  --body-sub-color: #a9a9b1;
-  --buttontext-color: #f4f8fa;
-  --checkbox-border: var(--theme-base-80);
-  --checkbox: #fff;
-  --modal-bgcolor: rgba(255, 255, 255, 0.98);
-  --modal-border: none;
-  --tab-bgcolor-alt-subtle: var(--theme-base-100); /* info, events */
-  --tab-bgcolor: var(--theme-base-90); /* bg tabs */
-  --theme-border: #d2d5da;
-  --icon-color: var(--body-color);
-  --theme-focuser-bgcolor: var(--primary-accent);
-  --theme-sidebar-background: var(--theme-base-100);
-  --theme-text-field-color: var(--theme-body-color);
-  --theme-text-field-bgcolor: var(--background-color-inputs);
-  --theme-text-field-bgcolor-hover: var(--theme-base-85);
-  --text-field-border: var(--cool-gray-300);
-  --tab-selected-bgcolor: var(--theme-base-100); /* current tab */
-  --tooltip-color: white;
-  --tooltip-bgcolor: #38383d;
-
-<<<<<<< HEAD
   /* Migration note: removed from this document; added to packages/replay-next/pages/variables.css */
-
-  /* Tabs (Light) */
-  /* Color ramp (Light) */
-  /* Tabs (Light) */
-=======
-  /* Tabs (Light) */
-  /* Migration note: removed from this document; added to packages/replay-next/pages/variables.css */
-
-  /* Tabs (Light) */
->>>>>>> 9f16537e
-  /* Timeline (Light) */
-  /* Menus (Light) */
-  /* Code Mirror (Light) */
-  /* Breakpoints (Light) */
-  /* Testsuites (Light) */
-<<<<<<< HEAD
-=======
-
->>>>>>> 9f16537e
-  /* Toolbar (Light) */
-  /* Toolbar buttons (Light) */
-  /* Buttons (Light) */
-  /* Accordion headers (Light) */
-  /* Selection (Light) */
-  /* Border color that splits the toolbars/panels/headers. (Light) */
-  /* Icon colors (Light) */
-
-  /* To organise (Light) */
-  --jellyfish-bgcolor: rgba(255, 255, 255, 0.8);
-  --timejump-text: var(--buttontext-color);
-  --theme-console-input-bgcolor: var(--body-bgcolor);
-  --theme-toggle-handle-bgcolor: var(--theme-base-100);
-  --theme-toggle-handle-bgcolor-hover: #b5eaff;
-  --theme-toggle-inner: var(--cool-gray-200);
-  --theme-toggle-selected: white;
-  --theme-toggle-bgcolor: var(--theme-base-85);
-  --theme-toggle-color: var(--grey-70);
-  --theme-toolbar-hover: #fff;
-  --toolbarbutton-focus-bgcolor: var(--theme-base-90);
-  --toolbox-bgcolor: var(--theme-base-100);
-  --unloaded-region-img: url("/images/dotted-mask-light.svg");
-  --title-hover-bgcolor: #e6e6e6;
-
-  /* Text color */
-  --theme-comment: var(--grey-50);
-  --theme-text-color-alt: var(--grey-50);
-  --theme-text-color-inactive: var(--grey-40);
-  --theme-text-color-strong: var(--grey-90);
-
-  --theme-highlight-green: var(--green-70);
-  --theme-highlight-blue: var(--blue-55);
-  --theme-highlight-purple: var(--blue-70);
-  --theme-highlight-red: var(--magenta-65);
-  --theme-highlight-yellow: #fff89e;
-
-  /* These theme-highlight color variables have not been photonized. */
-  --theme-highlight-bluegrey: #0072ab;
-  --theme-highlight-lightorange: #d97e00;
-  --theme-highlight-orange: #f13c00;
-  --theme-highlight-pink: #b82ee5;
-  --theme-highlight-gray: #dde1e4;
-
-  /* For accessibility purposes we want to enhance the focus styling. This
-   * should improve keyboard navigation usability. */
-  --theme-focus-outline-color: #000000;
-
-  /* Colors used in Graphs, like performance tools. Similar colors to Chrome's timeline. */
-  --theme-graphs-green: #85d175;
-  --theme-graphs-blue: #83b7f6;
-  --theme-graphs-bluegrey: #0072ab;
-  --theme-graphs-purple: #b693eb;
-  --theme-graphs-yellow: #efc052;
-  --theme-graphs-orange: #d97e00;
-  --theme-graphs-red: #e57180;
-  --theme-graphs-grey: #cccccc;
-  --theme-graphs-full-red: #f00;
-  --theme-graphs-full-blue: #00f;
-
-  /* Common popup styles(used by HTMLTooltip and autocomplete) */
-  --theme-popup-background: white;
-  --theme-popup-color: var(--grey-70);
-  --theme-errant-popup-color: #991b1b;
-  --theme-popup-border-color: ThreeDShadow;
-  --theme-popup-dimmed: hsla(0, 0%, 80%, 0.3);
-
-  /* Styling for devtool buttons */
-  --theme-toolbarbutton-background: none;
-  --theme-toolbarbutton-color: var(--grey-70);
-  --theme-toolbarbutton-hover-background: var(--grey-90-a05);
-  --theme-toolbarbutton-checked-background: var(--grey-90-a10);
-  --theme-toolbarbutton-checked-color: var(--grey-90);
-  --theme-toolbarbutton-checked-hover-background: var(--grey-90-a15);
-  --theme-toolbarbutton-checked-hover-color: var(--grey-90);
-  --theme-toolbarbutton-active-background: var(--grey-90-a20);
-  --theme-toolbarbutton-active-color: var(--grey-90);
-
-  /* Warning colors */
-  --theme-warning-background: hsl(54, 100%, 92%);
-  --theme-warning-border: rgba(215, 182, 0, 0.28); /* Yellow 60 + opacity */
-  --theme-warning-color: var(--yellow-80);
-
-  /* Flashing colors used to highlight updates */
-  --theme-contrast-background: #fff9bb;
-  --theme-contrast-background-alpha: rgb(255, 241, 90);
-  --theme-contrast-color: black;
-  --theme-contrast-border: var(--yellow-60);
-
-  /* Timeline Navigation */
-  --replaying-marker-fill: var(--primary-accent);
-  --replaying-marker-stroke: var(--primary-accent);
-  --replaying-marker-future-fill: var(--primary-accent);
-  --replaying-marker-future-stroke: var(--primary-accent);
-  --replaying-paused-marker-fill: var(--secondary-accent);
-  --replaying-paused-marker-stroke: var(--secondary-accent-stroke);
-  --replay-head-background: var(--purple-50);
-
-  /* Loading screen */
-  --loading-boxes: white;
-  --loading-background: var(--chrome);
-
-  /* Focus mode editor (light) */
-  --focus-mode-capsule-bgcolor: #e6e6e6;
-  --focus-mode-capsule-bgcolor-hover: #d8d8d8;
-  --focus-mode-loading-color: white;
-  --focus-mode-loaded-indexed-color: var(--primary-accent);
-  --focus-mode-popout-icon-background-color: white;
-  --focus-mode-popout-icon-color: black;
-  --focus-mode-popout-text-input-background-color: var(--theme-base-85);
 }
 
 /* browser specific tweaks */
@@ -207,204 +23,7 @@
 }
 
 :root.theme-dark {
-  /*
-  TABLE OF CONTENTS
-  - Core classes
-  - To Organise
-  - (Previous styles; to organise)
-  */
-
-  /* Core classes (Dark) */
-  --chrome: #081120; /* bg app */
-  --body-color: var(--grey-30);
-  --body-sub-color: var(--grey-40);
-  --buttontext-color: #f4f8fa;
-  --checkbox-border: var(--theme-base-90);
-  --checkbox: var(--theme-base-80);
-  --modal-bgcolor: var(--theme-base-95);
-  --modal-border: #222;
-  --tab-bgcolor-alt-subtle: var(--theme-base-95); /* info, events */
-  --tab-bgcolor: var(--theme-base-100); /* bg tabs */
-  --body-bgcolor: var(--theme-base-95);
-  --theme-border: var(--theme-base-100);
-  --icon-color: var(--body-color);
-  --theme-focuser-bgcolor: var(--primary-accent);
-  --theme-sidebar-background: var(--body-bgcolor);
-  --theme-text-field-color: #fff;
-  --theme-text-field-bgcolor: var(--background-color-inputs);
-  --theme-text-field-bgcolor-hover: var(--theme-base-90);
-  --text-field-border: var(--theme-base-85);
-  --tab-selected-bgcolor: var(--theme-base-95);
-  --tooltip-color: #fff;
-  --tooltip-bgcolor: var(--theme-base-85);
-
-<<<<<<< HEAD
   /* Migration note: removed from this document; added to packages/replay-next/pages/variables.css */
-
-  /* Tabs (Dark) */
-  /* Color ramp (Dark) */
-  /* Tabs (Dark) */
-=======
-  /* Tabs (Dark) */
-  /* Migration note: removed from this document; added to packages/replay-next/pages/variables.css */
-
-  /* Tabs (Dark) */
->>>>>>> 9f16537e
-  /* Timeline (Dark) */
-  /* Menus (Dark) */
-  /* Code Mirror (Dark) */
-  /* Breakpoints (Dark) */
-  /* Testsuites (Dark) */
-  /* Toolbar (Dark) */
-  /* Toolbar buttons (Dark) */
-  /* Buttons (Dark) */
-  /* Accordion headers (Dark) */
-  /* Selection (Dark) */
-  /* Border color that splits the toolbars/panels/headers. (Dark) */
-  /* Icon colors (Dark) */
-
-  /* To organise (Dark) */
-  --jellyfish-bgcolor: rgba(40, 40, 40, 0.8);
-  --timejump-text: var(--buttontext-color);
-  --theme-console-input-bgcolor: var(--theme-base-95);
-  --theme-toggle-handle-bgcolor: var(--theme-base-100);
-  --theme-toggle-handle-bgcolor-hover: #005f92;
-  --theme-toggle-bgcolor: var(--theme-base-85);
-  --theme-toggle-color: white;
-  --toolbarbutton-focus-bgcolor: var(--theme-toggle-bgcolor);
-  --toolbox-bgcolor: var(--theme-base-100);
-  --unloaded-region-img: url("/images/dotted-mask-dark.svg");
-  --title-hover-bgcolor: var(--theme-toggle-bgcolor);
-
-  /* Toolbar */
-  --theme-toolbar-panel-icon-color: var(--icon-color);
-  --theme-tab-toolbar-background: var(--grey-90);
-  --theme-toolbar-background: #18181a;
-  --theme-toolbar-color: var(--grey-20);
-  --theme-toolbar-selected-color: white;
-  --theme-toolbar-highlighted-color: var(--green-50);
-  --theme-toolbar-background-hover: #232327;
-  --theme-toolbar-background-alt: var(--grey-85);
-  --theme-toolbar-hover: #232327;
-  --theme-toolbar-hover-active: #252526;
-  --theme-toolbar-separator: var(--grey-10-a20);
-
-  /* Toolbar buttons */
-  --toolbarbutton-background: var(--grey-70);
-  --toolbarbutton-hover-background: var(--grey-70);
-
-  /* Buttons */
-  --theme-button-background: rgba(249, 249, 250, 0.1);
-  --theme-button-active-background: rgba(249, 249, 250, 0.15);
-
-  /* Accordion headers */
-  --theme-accordion-header-background: #232327;
-  --theme-accordion-header-hover: #2a2a2e;
-
-  /* Selection */
-  --theme-selection-background: var(--primary-accent);
-  --theme-selection-background-hover: #353b48;
-  --theme-selection-focus-background: var(--grey-60);
-  --theme-selection-focus-color: var(--grey-30);
-  --theme-selection-color: #ffffff;
-
-  /* Border color that splits the toolbars/panels/headers. */
-  --theme-splitter-color: black;
-  --theme-emphasized-splitter-color: var(--grey-60);
-  --theme-emphasized-splitter-color-hover: var(--grey-50);
-
-  /* Icon colors */
-  --theme-icon-color: rgba(249, 249, 250, 0.7);
-  --theme-icon-hover-color: #fff;
-  --theme-icon-dimmed-color: rgba(147, 147, 149, 0.9);
-  --theme-icon-checked-color: var(--blue-30);
-  --theme-icon-error-color: var(--red-40);
-  --theme-icon-warning-color: var(--yellow-60);
-
-  /* Text color */
-  --theme-comment: var(--grey-45);
-  --theme-text-color-alt: var(--grey-45);
-  --theme-text-color-inactive: var(--grey-50);
-  --theme-text-color-strong: var(--grey-30);
-
-  --theme-highlight-green: #86de74;
-  --theme-highlight-blue: #75bfff;
-  --theme-highlight-purple: #b98eff;
-  --theme-highlight-red: #ff7de9;
-  --theme-highlight-yellow: #fff89e;
-
-  /* These theme-highlight color variables have not been photonized. */
-  --theme-highlight-bluegrey: #5e88b0;
-  --theme-highlight-lightorange: #d99b28;
-  --theme-highlight-orange: #d96629;
-  --theme-highlight-pink: #df80ff;
-  --theme-highlight-gray: #e9f4fe;
-
-  /* For accessibility purposes we want to enhance the focus styling. This
-   * should improve keyboard navigation usability. */
-  --theme-focus-outline-color: #ced3d9;
-
-  /* Colors used in Graphs, like performance tools. Mostly similar to some "highlight-*" colors. */
-  --theme-graphs-green: #70bf53;
-  --theme-graphs-blue: #46afe3;
-  --theme-graphs-bluegrey: #5e88b0;
-  --theme-graphs-purple: #df80ff;
-  --theme-graphs-yellow: #d99b28;
-  --theme-graphs-orange: #d96629;
-  --theme-graphs-red: #eb5368;
-  --theme-graphs-grey: #757873;
-  --theme-graphs-full-red: #f00;
-  --theme-graphs-full-blue: #00f;
-
-  /* Common popup styles(used by HTMLTooltip and autocomplete) */
-  --theme-popup-background: var(--grey-60);
-  --theme-popup-color: rgb(249, 249, 250);
-  --theme-popup-border-color: #27272b;
-  --theme-popup-dimmed: rgba(249, 249, 250, 0.1);
-
-  /* Styling for devtool buttons */
-  --theme-toolbarbutton-background: none;
-  --theme-toolbarbutton-color: var(--grey-40);
-  --theme-toolbarbutton-hover-background: var(--grey-10-a15);
-  --theme-toolbarbutton-checked-background: var(--grey-10-a20);
-  --theme-toolbarbutton-checked-color: var(--grey-30);
-  --theme-toolbarbutton-checked-hover-background: var(--grey-10-a25);
-  --theme-toolbarbutton-checked-hover-color: var(--grey-30);
-  --theme-toolbarbutton-active-background: var(--grey-10-a30);
-  --theme-toolbarbutton-active-color: var(--grey-30);
-
-  /* Warning colors */
-  --theme-warning-background: hsl(42, 37%, 19%);
-  --theme-warning-border: hsl(60, 30%, 26%);
-  --theme-warning-color: hsl(43, 94%, 81%);
-
-  /* Flashing colors used to highlight updates */
-  --theme-contrast-background: #1a4380;
-  --theme-contrast-background-alpha: rgba(255, 233, 0, 0.15); /* Yellow 50-a15 */
-  --theme-contrast-color: white;
-  --theme-contrast-border: var(--yellow-65);
-
-  /* Timeline Navigation */
-  --replaying-marker-fill: var(--primary-accent);
-  --replaying-marker-stroke: var(--primary-accent);
-  --replaying-marker-future-fill: var(--primary-accent);
-  --replaying-marker-future-stroke: var(--primary-accent);
-  --replaying-paused-marker-fill: var(--secondary-accent);
-  --replaying-paused-marker-stroke: var(--secondary-accent-stroke);
-  --replay-head-background: var(--purple-50);
-
-  /* Loading screen */
-  --loading-boxes: var(--chrome);
-  --loading-background: var(--theme-base-100);
-
-  /* Focus mode editor (dark) */
-  --focus-mode-capsule-bgcolor: var(--theme-base-90);
-  --focus-mode-capsule-bgcolor-hover: #232938;
-  --focus-mode-loading-color: #00567f;
-  --focus-mode-loaded-indexed-color: var(--primary-accent);
-  --focus-mode-popout-icon-background-color: var(--primary-accent);
-  --focus-mode-popout-icon-color: white;
-  --focus-mode-popout-text-input-background-color: #33373d;
 }
 
 /* browser specific tweaks */
