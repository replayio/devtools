--- conflicted
+++ resolved
@@ -372,11 +372,7 @@
 }
 
 export function executeCommand(key: CommandKey): UIThunkAction {
-<<<<<<< HEAD
-  return dispatch => {
-=======
-  return ({ dispatch, getState }) => {
->>>>>>> c62a196b
+  return (dispatch, getState) => {
     const recordingId = getRecordingId();
 
     if (key === "open_console") {
