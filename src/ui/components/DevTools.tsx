import React, { useEffect, useMemo, useRef, useState } from "react";
import { ConnectedProps, connect } from "react-redux";
import {
  ImperativePanelHandle,
  Panel,
  PanelGroup,
  PanelResizeHandle,
} from "react-resizable-panels";

import InspectorContextReduxAdapter from "devtools/client/debugger/src/components/shared/InspectorContextReduxAdapter";
// eslint-disable-next-line no-restricted-imports
import { client } from "protocol/socket";
import { SupportForm } from "replay-next/components/support/SupportForm";
import { ExpandablesContextRoot } from "replay-next/src/contexts/ExpandablesContext";
import { PointsContextRoot } from "replay-next/src/contexts/points/PointsContext";
import { SelectedFrameContextRoot } from "replay-next/src/contexts/SelectedFrameContext";
import { useIsRecordingProcessed } from "replay-next/src/hooks/useIsRecordingProcessed";
import usePreferredFontSize from "replay-next/src/hooks/usePreferredFontSize";
import { setDefaultTags } from "replay-next/src/utils/telemetry";
import { getTestEnvironment } from "shared/test-suites/RecordingTestMetadata";
import { useGraphQLUserData } from "shared/user-data/GraphQL/useGraphQLUserData";
import { userData } from "shared/user-data/GraphQL/UserData";
import { setAccessToken } from "ui/actions/app";
import { setShowSupportForm } from "ui/actions/layout";
import { clearTrialExpired, createSocket } from "ui/actions/session";
import { DevToolsDynamicLoadingMessage } from "ui/components/DevToolsDynamicLoadingMessage";
import { DevToolsProcessingScreen } from "ui/components/DevToolsProcessingScreen";
import { NodePickerContextRoot } from "ui/components/NodePickerContext";
import { RecordingDocumentTitle } from "ui/components/RecordingDocumentTitle";
import TerminalContextAdapter from "ui/components/SecondaryToolbox/TerminalContextAdapter";
import { TestSuiteContextRoot } from "ui/components/TestSuite/views/TestSuiteContext";
import { useGetRecording, useGetRecordingId } from "ui/hooks/recordings";
import { useTrackLoadingIdleTime } from "ui/hooks/tracking";
import { useGetUserInfo, useUserIsAuthor } from "ui/hooks/users";
import { getViewMode } from "ui/reducers/layout";
import { useAppDispatch, useAppSelector } from "ui/setup/hooks";
import { UIState } from "ui/state";
import {
  endUploadWaitTracking,
  maybeSetGuestMixpanelContext,
  trackEventOnce,
} from "ui/utils/mixpanel";
import tokenManager, { TokenState } from "ui/utils/tokenManager";
import useAuth0 from "ui/utils/useAuth0";

import { selectors } from "../reducers";
import { CommandPaletteModal } from "./CommandPalette/CommandPaletteModal";
import FocusContextReduxAdapter from "./FocusContextReduxAdapter";
import Header from "./Header/index";
import KeyboardShortcuts from "./KeyboardShortcuts";
import { KeyModifiers } from "./KeyModifiers";
import LayoutContextAdapter from "./LayoutContextAdapter";
import TimelineContextAdapter from "./SecondaryToolbox/TimelineContextAdapter";
import SelectedFrameContextAdapter from "./SelectedFrameContextAdapter";
import SessionContextAdapter from "./SessionContextAdapter";
import ReplayLogo from "./shared/ReplayLogo";
import SidePanel from "./SidePanel";
import SourcesContextAdapter from "./SourcesContextAdapter";
import Timeline from "./Timeline/Timeline";
import Toolbar from "./Toolbar";
import Video from "./Video";

const Viewer = React.lazy(() => import("./Viewer"));

type DevToolsProps = PropsFromRedux & { apiKey?: string; uploadComplete: boolean };

function ViewLoader() {
  const [showLoader, setShowLoader] = useState(false);
  const idRef = useRef<ReturnType<typeof setTimeout>>();
  useEffect(() => {
    idRef.current = setTimeout(() => {
      setShowLoader(true);
    }, 5000);

    return () => clearTimeout(idRef.current!);
  });

  if (!showLoader) {
    return null;
  }

  return (
    <div className="absolute flex h-full w-full items-center justify-center bg-chrome">
      <ReplayLogo size="md" color="gray" />
    </div>
  );
}

function Body() {
  const viewMode = useAppSelector(getViewMode);

  const sidePanelRef = useRef<ImperativePanelHandle>(null);

  const [sidePanelCollapsed, setSidePanelCollapsed] = useGraphQLUserData(
    "layout_sidePanelCollapsed"
  );

  const onSidePanelCollapse = (isCollapsed: boolean) => {
    setSidePanelCollapsed(isCollapsed);
  };

  useEffect(() => {
    if (sidePanelCollapsed) {
      sidePanelRef.current?.collapse();
    } else {
      sidePanelRef.current?.expand();
    }
  }, [sidePanelCollapsed]);

  return (
    <div className="vertical-panels">
      <div className="flex h-full flex-row overflow-hidden bg-chrome">
        <Toolbar />
        <PanelGroup autoSaveId="DevTools-horizontal" className="split-box" direction="horizontal">
          <Panel
            className="flex=1 flex h-full overflow-hidden"
            collapsible
            defaultSize={20}
            id="Panel-SidePanel"
            minSize={15}
            onCollapse={() => onSidePanelCollapse(true)}
            onExpand={() => onSidePanelCollapse(false)}
            ref={sidePanelRef}
          >
            <SidePanel />
          </Panel>
          <PanelResizeHandle
            className={`h-full ${sidePanelCollapsed ? "w-0" : "w-1"}`}
            id="PanelResizeHandle-SidePanel"
          />
          <Panel className="flex h-full overflow-hidden" minSize={50}>
            {viewMode === "dev" ? (
              <React.Suspense fallback={<ViewLoader />}>
                <Viewer />
              </React.Suspense>
            ) : (
              <Video />
            )}
          </Panel>
        </PanelGroup>
      </div>
      <Timeline />
    </div>
  );
}

function _DevTools({
  apiKey,
  clearTrialExpired,
  createSocket,
  loadingFinished,
  sessionId,
  showCommandPalette,
  showSupportForm,
  uploadComplete,
}: DevToolsProps) {
  const dispatch = useAppDispatch();
  const { isAuthenticated } = useAuth0();
  const recordingId = useGetRecordingId();
  const { recording } = useGetRecording(recordingId);
  const { trackLoadingIdleTime } = useTrackLoadingIdleTime(uploadComplete, recording);
  const { userIsAuthor, loading } = useUserIsAuthor();
  const { id: userId, email: userEmail, loading: userLoading } = useGetUserInfo();

  const isProcessed = useIsRecordingProcessed(recording);

  const isExternalRecording = useMemo(
    () => recording?.user && !recording.user.internal,
    [recording]
  );

  const [enableLargeText] = useGraphQLUserData("global_enableLargeText");

  usePreferredFontSize(enableLargeText);

  useEffect(() => {
    import("./Viewer");
  }, []);
  useEffect(() => {
    // We only track anonymous usage for recording by non-internal users so that
    // test runner cases (e.g. QA Wolf) are excluded.
    // Wait until we start rendering the DevTools component before potentially registering
    // a user as a guest in Mixpanel. This is to avoid sending too many unique distinct guest
    // users to Mixpanel.
    if (!isAuthenticated && isExternalRecording) {
      maybeSetGuestMixpanelContext();
    }
  }, [isAuthenticated, isExternalRecording]);

  useEffect(() => {
    // Preferences cache always initializes itself from localStorage
    // For authenticated users, this method will fetch remote preferences and merge via into the cache.
    userData.initialize(isAuthenticated);
  }, [isAuthenticated]);

  useEffect(() => {
    if (loading) {
      return;
    }

    trackEventOnce("session.devtools_start", {
      userIsAuthor: !!userIsAuthor,
      workspaceUuid: recording?.workspace?.id || null,
    });
  });

  useEffect(() => {
    let token: Promise<TokenState | void> = Promise.resolve();
    if (isAuthenticated) {
      token = tokenManager.getToken();
    }

    token
      .then(async ts => {
        if (ts?.token) {
          dispatch(setAccessToken(ts.token));
          await client.Authentication.setAccessToken({ accessToken: ts.token });
        }

        createSocket(recordingId);
      })
      .catch(() => {
        console.error("Failed to create session");
      });

    return () => {
      clearTrialExpired();
    };
  }, [dispatch, isAuthenticated, clearTrialExpired, createSocket, recordingId]);

  useEffect(() => {
    if (uploadComplete && loadingFinished) {
      endUploadWaitTracking(sessionId!);
    }
  }, [loadingFinished, uploadComplete, sessionId]);

  useEffect(() => {
    if (loadingFinished) {
      trackLoadingIdleTime(sessionId!);
    }
  }, [loadingFinished, trackLoadingIdleTime, sessionId]);

  useEffect(() => {
    if (!userLoading && recording) {
      const test = recording.metadata?.test;
      const testEnvironment = test ? getTestEnvironment(test) : null;

      setDefaultTags({
        recording: {
          id: recording.id,
          title: recording.title,
          url: recording.url,
          userId: recording.user?.id,
          workspace: recording?.workspace,
          metadata: recording.metadata && {
            testEnvironment,
          },
        },
        session: { userId, userEmail },
      });
    }
  }, [recording, userId, userEmail, userLoading]);

  const dismissSupportForm = () => {
    dispatch(setShowSupportForm(false));
  };

  if (!loadingFinished) {
    return isProcessed ? <DevToolsDynamicLoadingMessage /> : <DevToolsProcessingScreen />;
  }

  return (
    <SessionContextAdapter apiKey={apiKey ?? null}>
      <SourcesContextAdapter>
        <FocusContextReduxAdapter>
          <PointsContextRoot>
            <TimelineContextAdapter>
              <NodePickerContextRoot>
                <TestSuiteContextRoot>
                  <SelectedFrameContextRoot
                    SelectedFrameContextAdapter={SelectedFrameContextAdapter}
                  >
                    <TerminalContextAdapter>
                      <InspectorContextReduxAdapter>
                        <ExpandablesContextRoot>
                          <LayoutContextAdapter>
                            <KeyModifiers>
                              <RecordingDocumentTitle />
                              <Header />
                              <Body />
                              {showCommandPalette ? <CommandPaletteModal /> : null}
<<<<<<< HEAD
                              {showSupportForm ? <SupportForm /> : null}
=======
                              {showSupportForm ? (
                                <SupportForm onDismiss={dismissSupportForm} />
                              ) : null}
>>>>>>> 2c153259
                              <KeyboardShortcuts />
                            </KeyModifiers>
                          </LayoutContextAdapter>
                        </ExpandablesContextRoot>
                      </InspectorContextReduxAdapter>
                    </TerminalContextAdapter>
                  </SelectedFrameContextRoot>
                </TestSuiteContextRoot>
              </NodePickerContextRoot>
            </TimelineContextAdapter>
          </PointsContextRoot>
        </FocusContextReduxAdapter>
      </SourcesContextAdapter>
    </SessionContextAdapter>
  );
}

const connector = connect(
  (state: UIState) => ({
    loadingFinished: selectors.getLoadingFinished(state),
    sessionId: selectors.getSessionId(state),
    showCommandPalette: selectors.getShowCommandPalette(state),
    showSupportForm: selectors.getShowSupportForm(state),
  }),
  {
    createSocket,
    clearTrialExpired,
  }
);
type PropsFromRedux = ConnectedProps<typeof connector>;
const ConnectedDevTools = connector(_DevTools);

export default ConnectedDevTools;<|MERGE_RESOLUTION|>--- conflicted
+++ resolved
@@ -289,13 +289,9 @@
                               <Header />
                               <Body />
                               {showCommandPalette ? <CommandPaletteModal /> : null}
-<<<<<<< HEAD
-                              {showSupportForm ? <SupportForm /> : null}
-=======
                               {showSupportForm ? (
                                 <SupportForm onDismiss={dismissSupportForm} />
                               ) : null}
->>>>>>> 2c153259
                               <KeyboardShortcuts />
                             </KeyModifiers>
                           </LayoutContextAdapter>
