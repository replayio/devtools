--- conflicted
+++ resolved
@@ -19,11 +19,8 @@
 import { useUserIsAuthor } from "ui/hooks/users";
 import { CommandPaletteModal } from "./CommandPalette/CommandPaletteModal";
 import useAuth0 from "ui/utils/useAuth0";
-<<<<<<< HEAD
+import { KeyModifiers } from "./KeyModifiers";
 import { lazyWithPreload } from "ui/utils/preload";
-=======
-import { KeyModifiers } from "./KeyModifiers";
->>>>>>> dfcf4988
 
 const DevView = lazyWithPreload(() => import("./Views/DevView"));
 
