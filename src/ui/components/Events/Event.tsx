--- conflicted
+++ resolved
@@ -4,27 +4,24 @@
   KeyboardEvent as ReplayKeyboardEvent,
   MouseEvent as ReplayMouseEvent,
   SameLineSourceLocations,
-  TimeStampedPoint,
 } from "@replayio/protocol";
+import classNames from "classnames";
 import classnames from "classnames";
 import React, { ReactNode, useState } from "react";
 import { Cache, createCache } from "suspense";
 
 import { selectLocation } from "devtools/client/debugger/src/actions/sources/select";
 import { getThreadContext } from "devtools/client/debugger/src/reducers/pause";
-import { getExecutionPoint } from "devtools/client/debugger/src/reducers/pause";
 import { getFunctionBody } from "protocol/evaluation-utils";
 import type { ThreadFront as TF } from "protocol/thread";
 import { RecordingTarget } from "protocol/thread/thread";
-<<<<<<< HEAD
-=======
 import Icon from "replay-next/components/Icon";
 import { useNag } from "replay-next/src/hooks/useNag";
->>>>>>> 8f6ff4e3
 import { breakpointPositionsCache } from "replay-next/src/suspense/BreakpointPositionsCache";
 import { EventLog, eventsMapper } from "replay-next/src/suspense/EventsCache";
 import { getHitPointsForLocationAsync } from "replay-next/src/suspense/HitPointsCache";
 import { pauseIdCache } from "replay-next/src/suspense/PauseCache";
+import { isExecutionPointsGreaterThan } from "replay-next/src/utils/time";
 import { compareExecutionPoints } from "replay-next/src/utils/time";
 import { ReplayClientInterface } from "shared/client/types";
 import { Nag } from "shared/graphql/types";
@@ -32,20 +29,14 @@
 import { SEARCHABLE_EVENT_TYPES, eventListenerLocationCache } from "ui/actions/event-listeners";
 import { setViewMode } from "ui/actions/layout";
 import useEventContextMenu from "ui/components/Events/useEventContextMenu";
-import { JumpToCodeButton, JumpToCodeStatus } from "ui/components/shared/JumpToCodeButton";
 import { getLoadedRegions } from "ui/reducers/app";
 import { getViewMode } from "ui/reducers/layout";
-import { setMarkTimeStampPoint } from "ui/reducers/timeline";
 import { useAppDispatch } from "ui/setup/hooks";
 import { ReplayEvent } from "ui/state/app";
 
 import MaterialIcon from "../shared/MaterialIcon";
 import { getReplayEvent } from "./eventKinds";
 import styles from "./Event.module.css";
-
-export interface PointWithEventType extends TimeStampedPoint {
-  kind: "keypress" | "mousedown";
-}
 
 const EVENTS_FOR_RECORDING_TARGET: Partial<
   Record<RecordingTarget, Record<SEARCHABLE_EVENT_TYPES, string>>
@@ -122,6 +113,14 @@
   }
 
   return label;
+};
+
+export type JumpToCodeFailureReason = "not_loaded" | "no_hits";
+export type JumpToCodeStatus = JumpToCodeFailureReason | "not_checked" | "loading" | "found";
+
+export const errorMessages: Record<JumpToCodeFailureReason, string> = {
+  not_loaded: "Not loaded",
+  no_hits: "No results",
 };
 
 /*
@@ -157,8 +156,8 @@
 We _could_ do more analysis and find the nearest time where the first breakable location
 inside that function is running, then seek to that point in time, but skipping for now.
 */
-export function jumpToClickEventFunctionLocation(
-  event: PointWithEventType,
+function jumpToClickEventFunctionLocation(
+  event: ReplayMouseEvent | ReplayKeyboardEvent,
   onSeek: (point: ExecutionPoint, time: number) => void
 ): UIThunkAction<Promise<JumpToCodeStatus>> {
   return async (dispatch, getState, { ThreadFront, replayClient }) => {
@@ -281,6 +280,7 @@
   const dispatch = useAppDispatch();
   const { kind, point, time } = event;
   const isPaused = time === currentTime && executionPoint === point;
+  const [isHovered, setIsHovered] = useState(false);
   const label = getEventLabel(event);
   const { icon } = getReplayEvent(kind);
   const [jumpToCodeStatus, setJumpToCodeStatus] = useState<JumpToCodeStatus>("not_checked");
@@ -294,16 +294,16 @@
     dismissJumpToEventNag(); // Replay Assist
   };
 
-  const onClickJumpToCode = async () => {
+  const onClickJumpToCode = async (e: React.MouseEvent) => {
+    e.stopPropagation();
+
     // Seek to the sidebar event timestamp right away.
     // That way we're at least _close_ to the right time
     onSeek(point, time);
 
     if (event.kind === "mousedown" || event.kind === "keypress") {
       setJumpToCodeStatus("loading");
-      const result = await dispatch(
-        jumpToClickEventFunctionLocation(event as PointWithEventType, onSeek)
-      );
+      const result = await dispatch(jumpToClickEventFunctionLocation(event, onSeek));
 
       setJumpToCodeStatus(result);
       if (result === "not_loaded") {
@@ -321,31 +321,50 @@
 
   const { contextMenu, onContextMenu } = useEventContextMenu(event);
 
-  const onMouseEnter = () => {
-    dispatch(
-      setMarkTimeStampPoint({
-        point: event.point,
-        time: event.time,
-      })
-    );
+  const timeLabel =
+    executionPoint === null || isExecutionPointsGreaterThan(event.point, executionPoint)
+      ? "fast-forward"
+      : "rewind";
+
+  const jumpToCodeButtonAvailable =
+    jumpToCodeStatus === "not_checked" || jumpToCodeStatus === "found";
+
+  const jumpToCodeButtonClassname = classnames(
+    "transition-width flex items-center justify-center rounded-full  duration-100 ease-out h-6",
+    {
+      "bg-primaryAccent": jumpToCodeButtonAvailable,
+      "bg-gray-400 cursor-default": !jumpToCodeButtonAvailable,
+      "px-2 shadow-sm": isHovered,
+      "w-6": !isHovered,
+    }
+  );
+
+  const onJumpButtonMouseEnter = (e: React.MouseEvent) => {
+    setIsHovered(true);
   };
 
-  const onMouseLeave = () => {
-    dispatch(setMarkTimeStampPoint(null));
+  const onJumpButtonMouseLeave = (e: React.MouseEvent) => {
+    setIsHovered(false);
   };
+
+  let jumpButtonText = "Jump to code";
+
+  if (jumpToCodeStatus in errorMessages) {
+    jumpButtonText = errorMessages[jumpToCodeStatus as JumpToCodeFailureReason];
+  } else if (jumpToCodeStatus === "loading") {
+    jumpButtonText = "Loading...";
+  }
 
   return (
     <>
       <div
-        className={classnames(styles.eventRow, "group block w-full", {
+        className={classNames(styles.eventRow, "group block w-full", {
           "text-lightGrey": currentTime < time,
           "font-semibold text-primaryAccent": isPaused,
         })}
         onClick={onClickSeek}
         onContextMenu={onContextMenu}
         onKeyDown={onKeyDown}
-        onMouseEnter={onMouseEnter}
-        onMouseLeave={onMouseLeave}
       >
         <div className="flex flex-row items-center space-x-2 overflow-hidden">
           <MaterialIcon iconSize="xl">{icon}</MaterialIcon>
@@ -353,12 +372,17 @@
         </div>
         <div className="flex space-x-2 opacity-0 group-hover:opacity-100">
           {event.kind === "mousedown" || event.kind === "keypress" ? (
-            <JumpToCodeButton
-              onClick={onClickJumpToCode}
-              status={jumpToCodeStatus}
-              currentExecutionPoint={executionPoint}
-              targetExecutionPoint={event.point}
-            />
+            <div
+              onClick={jumpToCodeButtonAvailable ? onClickJumpToCode : undefined}
+              onMouseEnter={onJumpButtonMouseEnter}
+              onMouseLeave={onJumpButtonMouseLeave}
+              className={jumpToCodeButtonClassname}
+            >
+              <div className="flex items-center space-x-1">
+                {isHovered && <span className="truncate text-white ">{jumpButtonText}</span>}
+                <Icon type={timeLabel} className="w-3.5 text-white" />
+              </div>
+            </div>
           ) : null}
         </div>
       </div>
