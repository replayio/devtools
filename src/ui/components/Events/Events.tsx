--- conflicted
+++ resolved
@@ -30,12 +30,9 @@
   );
 
   return (
-<<<<<<< HEAD
+
     <div className="flex flex-col py-1.5 self-stretch space-y-1.5 w-full text-xs bg-white">
-      {progressPercentage < 100 ? <EventsLoader {...{ eventCategoriesLoading }} /> : null}
-=======
-    <div className="flex flex-col py-1.5 self-stretch space-y-1.5 w-full text-xs">
->>>>>>> 484666a4
+    
       {events.map((e, i) => {
         return (
           <div key={e.point}>
