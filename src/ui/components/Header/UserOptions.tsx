--- conflicted
+++ resolved
@@ -17,11 +17,6 @@
 
 function UserOptions({ setModal, noBrowserItem }: UserOptionsProps) {
   const [expanded, setExpanded] = useState(false);
-<<<<<<< HEAD
-  const { isAuthenticated } = useAuth0();
-=======
-
->>>>>>> cb40f440
   const onDocsClick: React.MouseEventHandler = event => {
     trackEvent("user_options.select_docs");
     const docsUrl = `https://docs.replay.io`;
@@ -52,7 +47,7 @@
         <Icon filename="settings" className="bg-iconColor" />
         <Icon filename="replay-logo" className="bg-iconColor" />
       </div>
-      <div className="user-options text-blue-400">
+      <div className="text-blue-400 user-options">
         <Dropdown
           buttonContent={<MaterialIcon iconSize="xl">more_horiz</MaterialIcon>}
           setExpanded={setExpanded}
