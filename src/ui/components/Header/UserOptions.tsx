--- conflicted
+++ resolved
@@ -43,56 +43,37 @@
     setModal("settings");
   };
 
-  const preloadIcons = (
-    <div style={{ display: "none" }}>
-      <Icon filename="docs" className="bg-iconColor" />
-      <Icon filename="help" className="bg-iconColor" />
-      <Icon filename="settings" className="bg-iconColor" />
-      <Icon filename="replay-logo" className="bg-iconColor" />
-    </div>
-  );
-
   return (
-    <>
-      {preloadIcons}
-      <div className="user-options text-blue-400">
-        <Dropdown
-          buttonContent={<MaterialIcon iconSize="xl">more_horiz</MaterialIcon>}
-          setExpanded={setExpanded}
-          expanded={expanded}
-          orientation="bottom"
-        >
-          <button className="row group" onClick={onDocsClick}>
-            <Icon filename="docs" className="bg-iconColor" />
-            <span>Docs</span>
+    <div className="user-options text-blue-400">
+      <Dropdown
+        buttonContent={<MaterialIcon iconSize="xl">more_horiz</MaterialIcon>}
+        setExpanded={setExpanded}
+        expanded={expanded}
+        orientation="bottom"
+      >
+        <button className="row group" onClick={onDocsClick}>
+          <Icon filename="docs" className="bg-iconColor" />
+          <span>Docs</span>
+        </button>
+        <ExternalLink className="row group" href="https://discord.gg/n2dTK6kcRX">
+          <Icon filename="help" className="bg-iconColor" />
+          <span>Chat with us</span>
+        </ExternalLink>
+        <button className="row group" onClick={onSettingsClick}>
+          <Icon filename="settings" className="bg-iconColor" />
+          <span>Settings</span>
+        </button>
+        {window.__IS_RECORD_REPLAY_RUNTIME__ || noBrowserItem ? null : (
+          <button className="row group" onClick={onLaunchClick}>
+            <Icon filename="replay-logo" className="bg-iconColor" />
+            <span>Launch Replay</span>
           </button>
-<<<<<<< HEAD
-          <ExternalLink className="row group" href="https://discord.gg/n2dTK6kcRX">
-            <Icon filename="help" className="bg-iconColor" />
-            <span>Chat with us</span>
-          </ExternalLink>
-          <button className="row group" onClick={onSettingsClick}>
-            <Icon filename="settings" className="bg-iconColor" />
-            <span>Settings</span>
-          </button>
-          {window.__IS_RECORD_REPLAY_RUNTIME__ || noBrowserItem ? null : (
-            <button className="row group" onClick={onLaunchClick}>
-              <Icon filename="replay-logo" className="bg-iconColor" />
-              <span>Launch Replay</span>
-            </button>
-          )}
-          <LoginButton />
-        </Dropdown>
-      </div>
-    </>
-=======
         )}
         <ReplayAssistButton />
 
         <LoginButton />
       </Dropdown>
     </div>
->>>>>>> 8f6ff4e3
   );
 }
 
