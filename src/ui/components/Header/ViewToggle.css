--- conflicted
+++ resolved
@@ -15,14 +15,6 @@
   position: relative;
 }
 
-<<<<<<< HEAD
-.view-toggle .inner {
-  background: var(--theme-toggle-inner);
-  border: 2px solid var(--theme-toggle-inner);
-  display: flex;
-  align-items: stretch;
-  border-radius: 8px;
-=======
 .view-toggle .handle {
   position: absolute;
   content: "";
@@ -33,7 +25,6 @@
   top: 0;
   margin: 1px;
   transition: left 200ms ease-out;
->>>>>>> 29cafdb1
 }
 
 .view-toggle .option {
@@ -56,18 +47,4 @@
 .view-toggle .active {
   color: var(--theme-body-color);
   font-weight: 400;
-<<<<<<< HEAD
-}
-
-.view-toggle .handle {
-  width: 100%;
-  height: 100%;
-  position: absolute;
-  left: 0;
-  right: 0;
-  top: 0;
-  background-color: var(--theme-toggle-selected);
-  border-radius: 6px;
-=======
->>>>>>> 29cafdb1
 }