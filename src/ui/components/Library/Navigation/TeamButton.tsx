--- conflicted
+++ resolved
@@ -1,7 +1,7 @@
 import classNames from "classnames";
 import Link from "next/link";
 import { useRouter } from "next/router";
-import { MouseEvent, useContext } from "react";
+import { MouseEvent } from "react";
 
 import useLocalStorageUserData from "shared/user-data/LocalStorage/useLocalStorageUserData";
 import { setModal } from "ui/actions/app";
@@ -12,7 +12,7 @@
 import { trackEvent } from "ui/utils/telemetry";
 
 import { pushRoute, useGetTeamRouteParams } from "../Team/utils";
-import { View, ViewContext } from "../Team/View/ViewContextRoot";
+import { View } from "../Team/View/ViewContextRoot";
 import styles from "../Library.module.css";
 
 export function TeamButton({
@@ -56,18 +56,6 @@
         href={url}
         className={classNames(
           `group flex flex-row justify-between space-x-2 px-4 py-2 text-left transition duration-200 hover:text-white focus:outline-none`,
-<<<<<<< HEAD
-          isSelected ? `cursor-auto font-bold` : "cursor-pointer"
-        )}
-        onClick={onClick}
-      >
-        <span className="overflow-hidden overflow-ellipsis whitespace-pre">
-          <div className="flex">
-            <LibraryIcon teamType={isTest ? "tests" : "team"} />
-            {label}
-          </div>
-        </span>
-=======
           isSelected ? `cursor-auto` : "cursor-pointer"
         )}
         onClick={onClick}
@@ -76,28 +64,17 @@
           <LibraryIcon teamType={isTest ? "tests" : "team"} />
           <span className="overflow-hidden overflow-ellipsis whitespace-pre">{label}</span>
         </div>
->>>>>>> 80251eda
         {isNew ? (
           <div className={"rounded-md bg-primaryAccent px-3 py-0.5 text-xs text-white"}>New</div>
         ) : null}
         {showSettingsButton ? <SettingsButton /> : null}
       </Link>
-<<<<<<< HEAD
-      {isSelected ? <TestTeamViews /> : null}
-=======
       {isSelected && enableTestSuitesTestsView && isTest ? <TestTeamViews /> : null}
->>>>>>> 80251eda
     </div>
   );
 }
 
 function TestTeamViews() {
-<<<<<<< HEAD
-  return (
-    <div className="pl-4 pb-2">
-      <div className="flex flex-col">
-        <div className="px-4 py-1 font-bold">Runs</div>
-=======
   const router = useRouter();
   const view = useGetTeamRouteParams().view;
   const { teamId } = useGetTeamRouteParams();
@@ -121,7 +98,6 @@
         >
           Tests
         </div>
->>>>>>> 80251eda
       </div>
     </div>
   );
