import orderBy from "lodash/orderBy";
import { useContext, useState } from "react";
import { TestResultListItem } from "./TestResultListItem";
import { OverviewContext } from "./OverviewContainer";
import { Recording } from "ui/types";
import styles from "../Library.module.css";
import classNames from "classnames";
import Icon from "ui/components/shared/Icon";

export function RunResults() {
  const testRun = useContext(OverviewContext).testRun!;

  const sortedRecordings = orderBy(testRun.recordings, "date", "desc");
  const passedRecordings = sortedRecordings.filter(r => r.metadata.test?.result === "passed");
  const failedRecordings = sortedRecordings.filter(r => r.metadata.test?.result === "failed");

  return (
    <div className="flex flex-col overflow-y-auto no-scrollbar">
      <TestStatusGroup recordings={failedRecordings} label="Failed" />
      <TestStatusGroup recordings={passedRecordings} label="Passed" />
    </div>
  );
}

function TestStatusGroup({ recordings, label }: { recordings: Recording[]; label: string }) {
  const [expanded, setExpanded] = useState(true);
  const count = recordings.length;
  if (count == 0) {
    return null;
  }

  return (
    <div className="flex flex-col">
      <div
<<<<<<< HEAD
        className={` top-0 flex grow flex-row p-2 pl-4 font-medium hover:cursor-pointer ${styles.libraryRowHeader}`}
=======
        className={` top-0 p-2 pl-4 font-medium hover:cursor-pointer`}
>>>>>>> 73d9a40b
        onClick={() => setExpanded(!expanded)}
      >
        <div className="grow">
          {count} {label} Test{count > 1 ? "s" : ""}
        </div>
        <div className="flex">
          <Icon
            filename="chevron"
            className={`${expanded ? "bg-iconColor" : "rotate-90"} bg-iconColor`}
            size="small"
          />
        </div>
      </div>
      {expanded && recordings.map((r, i) => <TestResultListItem recording={r} key={i} />)}
    </div>
  );
}<|MERGE_RESOLUTION|>--- conflicted
+++ resolved
@@ -32,11 +32,7 @@
   return (
     <div className="flex flex-col">
       <div
-<<<<<<< HEAD
         className={` top-0 flex grow flex-row p-2 pl-4 font-medium hover:cursor-pointer ${styles.libraryRowHeader}`}
-=======
-        className={` top-0 p-2 pl-4 font-medium hover:cursor-pointer`}
->>>>>>> 73d9a40b
         onClick={() => setExpanded(!expanded)}
       >
         <div className="grow">
