--- conflicted
+++ resolved
@@ -14,14 +14,11 @@
   const title = testRun.commit?.title || "";
   const formatted = title.length > 80 ? title.slice(0, 80) + "…" : title;
 
-<<<<<<< HEAD
-=======
   const handleCopyLink = () => {
     const url = `${window.location.origin}/team/${workspaceId}/test-run/${testRun.id}`;
     navigator.clipboard.writeText(url);
   };
 
->>>>>>> 561cd0de
   return (
     <div className="flex flex-row items-center space-x-2 text-xl font-medium">
       <div>{formatted}</div>
@@ -66,11 +63,7 @@
   const testRun = useContext(OverviewContext).testRun!;
 
   return (
-<<<<<<< HEAD
-    <div className="mb-2 flex flex-col  space-y-2 border-b p-4">
-=======
     <div className="flex flex-col p-4 mb-2 space-y-2 border-b">
->>>>>>> 561cd0de
       <div className="flex flex-row justify-between">
         <Title testRun={testRun} />
         <RunStats testRun={testRun} />
