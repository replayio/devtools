import assert from "assert";
import {
  unstable_Offscreen as Offscreen,
  ReactNode,
  memo,
  useContext,
  useDeferredValue,
  useMemo,
  useState,
} from "react";

import Icon from "replay-next/components/Icon";
import { TestRunsContext } from "ui/components/Library/Team/View/NewTestRuns/TestRunsContextRoot";
import { useTestRunDetailsSuspends } from "ui/components/Library/Team/View/TestRuns/hooks/useTestRunDetailsSuspends";
import {
  FileNode,
  PathNode,
  isPathNode,
  treeContainFile,
  useFileNameTree,
} from "ui/components/Library/Team/View/TestRuns/Overview/useFileNameTree";
import FileIcon from "ui/components/shared/Icon";
import { TestGroup } from "ui/utils/testRuns";

import styles from "../TestRuns.module.css";

export function RunResults({
  testFilterByText,
  filterCurrentRunByStatus,
}: {
  testFilterByText: string;
  filterCurrentRunByStatus: "all" | "failed-and-flaky";
}) {
  const { testRunId } = useContext(TestRunsContext);

  const filterByTextDeferred = useDeferredValue(testFilterByText);

  const { groupedTests } = useTestRunDetailsSuspends(testRunId);
  assert(groupedTests !== null);

  const { passedRecordings, failedRecordings, flakyRecordings } = groupedTests;

  return (
    <div
<<<<<<< HEAD
      className={`no-scrollbar flex flex-col overflow-y-auto`}
=======
      className={`flex flex-col overflow-y-auto ${isPending ? "opacity-50" : ""}`}
>>>>>>> 8856ffb1
      data-filtered-by-text={filterByTextDeferred}
      data-test-id="TestRunResults"
    >
      <TestStatusGroup
        filterByText={filterByTextDeferred}
        label="Failed"
        testGroup={failedRecordings}
      />
      <TestStatusGroup
        filterByText={filterByTextDeferred}
        label="Flaky"
        testGroup={flakyRecordings}
      />
      {filterCurrentRunByStatus !== "failed-and-flaky" && (
        <TestStatusGroup
          filterByText={filterByTextDeferred}
          label="Passed"
          testGroup={passedRecordings}
        />
      )}
    </div>
  );
}

function TestStatusGroup({
  filterByText,
  label,
  testGroup,
}: {
  filterByText: string;
  label: string;
  testGroup: TestGroup;
}) {
  const [expanded, setExpanded] = useState(true);

  const tree = useFileNameTree(testGroup, filterByText);

  const count = testGroup.count;
  if (count == 0) {
    return null;
  }

  return (
    <div
      className="flex flex-col"
      data-test-id={`TestRunResults-StatusGroup-${label.toLowerCase()}`}
    >
      <div
        className={`top-0 flex grow flex-row p-2 pl-4 font-medium hover:cursor-pointer ${styles.libraryRowHeader}`}
        onClick={() => setExpanded(!expanded)}
      >
        <div data-status={label} className={`grow font-bold ${styles.testStatusHeader}`}>
          <span data-test-id="TestRunResults-StatusGroup-Count">{count}</span> {label} Test
          {count > 1 ? "s" : ""}
        </div>
        <div className="flex">
          <Icon
            className={`${
              expanded ? "" : "rotate-90"
            } rotate duration-140 h-4 w-4 transition ease-out`}
            type="chevron-down"
          />
        </div>
      </div>
      <Offscreen mode={expanded ? "visible" : "hidden"}>
        <PathNodeRenderer depth={1} filterByText={filterByText} label={label} pathNode={tree} />
      </Offscreen>
    </div>
  );
}

const FileNodeRenderer = memo(function FileNodeRenderer({
  depth,
  label,
  fileNode,
}: {
  depth: number;
  label: string;
  fileNode: FileNode;
}) {
  const { absolutePath, tests } = fileNode;
  const { setSpec, spec } = useContext(TestRunsContext);

  const onClick = () => setSpec(absolutePath);

  let iconFilename: string;
  let iconClass: string;
  if (label === "Passed") {
    iconFilename = "testsuites-success";
    iconClass = styles.testsuitesSuccess;
  } else if (label === "Failed") {
    iconClass = styles.testsuitesFailed;
    iconFilename = "testsuites-v2-failed";
  } else {
    iconClass = styles.testsuitesFlaky;
    iconFilename = "testsuites-v2-flaky";
  }

  const isSelected = absolutePath === spec;

  return (
    <>
      <div
        className={`flex cursor-pointer items-center gap-2 truncate rounded py-1.5 pr-4 ${
          styles.libraryRow
        } ${isSelected ? styles.libraryRowSelected : ""}`}
        data-test-id="TestRunResult-FileNode"
        onClick={onClick}
        style={{
          paddingLeft: `${depth * 1}rem`,
        }}
      >
        <FileIcon className={iconClass} filename={iconFilename} />
        <div className="truncate">{tests[0].title}</div>
      </div>
    </>
  );
});

function PathNodeRenderer({
  depth,
  filterByText,
  label,
  pathNode,
}: {
  depth: number;
  filterByText: string;
  label: string;
  pathNode: PathNode;
}) {
  const { children, name, pathNames } = pathNode;
  const [expanded, setExpanded] = useState(true);
  const { spec } = useContext(TestRunsContext);

  const containsSelectedSpec = useMemo(() => {
    if (expanded || !spec) {
      return false;
    }

    return treeContainFile(children, spec);
  }, [children, expanded, spec]);

  const onClick = () => setExpanded(!expanded);

  const formattedNames: ReactNode[] = [];
  pathNames.forEach((pathName, index) => {
    if (index > 0) {
      formattedNames.push(
        <div key={`${index}-separator`} className="text-xs text-bodySubColor">
          /
        </div>
      );
    }

    formattedNames.push(<div key={index}>{pathName}</div>);
  });

  return (
    <>
      {name && (
        <div
          className={`cursor-pointer truncate rounded py-2 pr-4 ${styles.libraryRow} ${
            containsSelectedSpec ? styles.libraryRowSelected : ""
          }`}
          data-test-id="TestRunResult-PathNode"
          data-test-state={expanded ? "expanded" : "collapsed"}
          onClick={onClick}
          style={{
            paddingLeft: `${depth * 1}rem`,
          }}
        >
          <div className="flex items-center gap-2">
            <div className="flex items-center gap-1 truncate">{formattedNames}/</div>
            <Icon
              className={`${
                expanded ? "" : "rotate-90"
              } rotate duration-140 h-4 w-4 transition ease-out`}
              type="chevron-down"
            />
          </div>
          {!expanded && (
            <div className="text-xs text-bodySubColor">({pathNode.nestedTestCount} tests)</div>
          )}
        </div>
      )}
      <Offscreen mode={expanded ? "visible" : "hidden"}>
        {children.map((childNode, index) => {
          if (isPathNode(childNode)) {
            return (
              <PathNodeRenderer
                depth={depth + 1}
                filterByText={filterByText}
                key={index}
                label={label}
                pathNode={childNode}
              />
            );
          } else {
            return (
              <FileNodeRenderer depth={depth + 1} key={index} label={label} fileNode={childNode} />
            );
          }
        })}
      </Offscreen>
    </>
  );
}<|MERGE_RESOLUTION|>--- conflicted
+++ resolved
@@ -42,11 +42,7 @@
 
   return (
     <div
-<<<<<<< HEAD
-      className={`no-scrollbar flex flex-col overflow-y-auto`}
-=======
-      className={`flex flex-col overflow-y-auto ${isPending ? "opacity-50" : ""}`}
->>>>>>> 8856ffb1
+      className="flex flex-col overflow-y-auto"
       data-filtered-by-text={filterByTextDeferred}
       data-test-id="TestRunResults"
     >
