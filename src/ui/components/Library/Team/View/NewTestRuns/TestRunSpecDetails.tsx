import { useContext } from "react";

import Icon from "replay-next/components/Icon";
import { TestRunTestWithRecordings } from "shared/test-suites/TestRun";

import { Alert } from "../shared/Alert";
import { useTestRunDetailsSuspends } from "../TestRuns/hooks/useTestRunDetailsSuspends";
<<<<<<< HEAD
import { TestRunResultList } from "./TestRunResultList";
=======
import { TestSuitePanelMessage } from "../TestSuitePanelMessage";
import { TestResultListItem } from "./Overview/TestResultListItem";
>>>>>>> cf6cb03b
import { TestRunsContext } from "./TestRunsContextRoot";

export function TestRunSpecDetails() {
  const { spec, filterTestsByText } = useContext(TestRunsContext);
  const { testRunId } = useContext(TestRunsContext);

  const { groupedTests, tests, testRun } = useTestRunDetailsSuspends(testRunId);
  const selectedSpecTests =
    // Select tests that not filtered in second panel
    tests
      ?.filter(
        t => filterTestsByText === "" || t.sourcePath.toLowerCase().includes(filterTestsByText)
      )
      ?.filter((t: any) => t.sourcePath === spec) ?? [];
  const selectedTest = selectedSpecTests?.[0];

  if (!spec) {
    return <TestSuitePanelMessage>Select a test to see its details here</TestSuitePanelMessage>;
  } else if (groupedTests === null || selectedTest == null) {
    return null;
  }

  const failedTests = selectedSpecTests.filter(t => t.result === "failed" || t.result === "flaky");

  return (
    <div className="flex h-full w-full flex-col justify-start text-sm">
      <div className="flex flex-grow flex-col gap-3 overflow-y-auto py-3">
        <div className="flex flex-col gap-2 px-3">
          <div className="overflow-hidden overflow-ellipsis whitespace-nowrap text-lg font-semibold">
            Replays
          </div>
          <TestRunResultList selectedSpecTests={selectedSpecTests} />
        </div>
        {failedTests.length ? <Errors failedTests={failedTests} /> : null}
      </div>
    </div>
  );
}

function Errors({ failedTests }: { failedTests: TestRunTestWithRecordings[] }) {
  return (
    <div className="flex flex-col gap-2 px-3">
      <div className="overflow-hidden overflow-ellipsis whitespace-nowrap text-lg font-semibold">
        Errors
      </div>
      {failedTests.map(t =>
        t.errors?.map((e, i) => (
          <div
            key={`${t.id}-${i}`}
            className="w-full overflow-x-auto rounded-md bg-[color:var(--testsuites-v2-error-bg)] px-3 py-4"
          >
            <div className="flex flex-col gap-4 whitespace-pre-wrap break-words border-l-2 border-[color:var(--testsuites-v2-failed-header)] px-3">
              <div className="mb-2 flex cursor-default select-none flex-row items-center gap-2 text-[color:var(--testsuites-v2-failed-header)]">
                <Icon type="warning" className="h-4 w-4" />
                <span className="font-monospace text-xs">Error</span>
              </div>
              <div className="font-mono text-xs">{e.split("\n").slice(0, 4).join("\n")}</div>
            </div>
          </div>
        ))
      )}
    </div>
  );
}<|MERGE_RESOLUTION|>--- conflicted
+++ resolved
@@ -5,12 +5,8 @@
 
 import { Alert } from "../shared/Alert";
 import { useTestRunDetailsSuspends } from "../TestRuns/hooks/useTestRunDetailsSuspends";
-<<<<<<< HEAD
 import { TestRunResultList } from "./TestRunResultList";
-=======
 import { TestSuitePanelMessage } from "../TestSuitePanelMessage";
-import { TestResultListItem } from "./Overview/TestResultListItem";
->>>>>>> cf6cb03b
 import { TestRunsContext } from "./TestRunsContextRoot";
 
 export function TestRunSpecDetails() {
