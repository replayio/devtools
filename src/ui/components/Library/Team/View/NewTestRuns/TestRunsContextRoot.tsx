--- conflicted
+++ resolved
@@ -135,16 +135,11 @@
         testRunsLoading: status === STATUS_PENDING,
         testRuns: filteredTestRuns,
         testRunCount: status === STATUS_PENDING ? 0 : testRuns.length,
-<<<<<<< HEAD
         testId,
-        setTestId,
-=======
-        spec,
-        setSpec: spec => {
-          setSpec(spec);
+        setTestId: testId => {
+          setTestId(testId);
           trackEvent("test_dashboard.select_test", { view: "runs" });
         },
->>>>>>> 0c30c60c
       }}
     >
       {children}
