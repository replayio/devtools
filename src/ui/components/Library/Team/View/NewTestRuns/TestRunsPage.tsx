--- conflicted
+++ resolved
@@ -1,8 +1,4 @@
-<<<<<<< HEAD
-import { Suspense, useContext } from "react";
-=======
-import { ReactNode, Suspense, useContext, useEffect } from "react";
->>>>>>> 447f3a23
+import { Suspense, useContext, useEffect } from "react";
 import { Panel, PanelGroup, PanelResizeHandle } from "react-resizable-panels";
 import { ContextMenuItem, useContextMenu } from "use-context-menu";
 
