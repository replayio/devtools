import { Suspense, useContext } from "react";
import { Panel, PanelGroup, PanelResizeHandle } from "react-resizable-panels";
import { ContextMenuItem, useContextMenu } from "use-context-menu";

import Icon from "replay-next/components/Icon";
import { IndeterminateProgressBar } from "replay-next/components/IndeterminateLoader";
import { LibrarySpinner } from "ui/components/Library/LibrarySpinner";

import { TimeFilterContext, TimeFilterContextRoot } from "../TimeFilterContextRoot";
import { FilterField } from "./FilterField";
import { TestRunOverviewPage } from "./Overview/TestRunOverviewContextRoot";
import { TestRunList } from "./TestRunList";
import { TestRunsContext, TestRunsContextRoot } from "./TestRunsContextRoot";
import { TestRunSpecDetails } from "./TestRunSpecDetails";
import styles from "../../../Library.module.css";
import dropdownStyles from "./Dropdown.module.css";

export function TestRunsPage() {
  return (
    <TimeFilterContextRoot>
      <TestRunsContextRoot>
        <TestRunsContent />
      </TestRunsContextRoot>
    </TimeFilterContextRoot>
  );
}

function TestRunsContent() {
  const {
    filterByBranch,
    filterByStatus,
    filterByText,
    filterByTextForDisplay,
    setFilterByBranch,
    setFilterByStatus,
    setFilterByText,
    testRunsLoading,
    testRuns,
  } = useContext(TestRunsContext);
  const { filterByTime, setFilterByTime } = useContext(TimeFilterContext);

  const {
    contextMenu: contextMenuStatusFilter,
    onContextMenu: onClickStatusFilter,
    onKeyDown: onKeyDownStatusFilter,
  } = useContextMenu(
    <>
      <ContextMenuItem dataTestId="show-all-runs" onSelect={() => setFilterByStatus("all")}>
        All runs
      </ContextMenuItem>
      <ContextMenuItem dataTestId="show-only-failures" onSelect={() => setFilterByStatus("failed")}>
        Only failures
      </ContextMenuItem>
    </>,
    { alignTo: "auto-target" }
  );

  const {
    contextMenu: contextMenuTimeFilter,
    onContextMenu: onClickTimeFilter,
    onKeyDown: onKeyDownTimeFilter,
  } = useContextMenu(
    <>
      <ContextMenuItem dataTestId="week" onSelect={() => setFilterByTime("week")}>
        Last 7 days
      </ContextMenuItem>
      <ContextMenuItem dataTestId="month" onSelect={() => setFilterByTime("month")}>
        Last 30 days
      </ContextMenuItem>
    </>,
    { alignTo: "auto-target" }
  );

  const {
    contextMenu: contextMenuBranchFilter,
    onContextMenu: onClickBranchFilter,
    onKeyDown: onKeyDownBranchFilter,
  } = useContextMenu(
    <>
      <ContextMenuItem dataTestId="show-all-branches" onSelect={() => setFilterByBranch("all")}>
        All branches
      </ContextMenuItem>
      <ContextMenuItem
        dataTestId="show-only-primary-branch"
        onSelect={() => setFilterByBranch("primary")}
      >
        Only primary branch
      </ContextMenuItem>
    </>,
    { alignTo: "auto-target" }
  );

  return (
    <div className="flex w-full flex-grow flex-row p-1">
      <PanelGroup autoSaveId="Library:TestRuns" direction="horizontal">
        <Panel minSize={20} order={1}>
          <div className="relative flex h-full w-full flex-col gap-4 overflow-hidden rounded-xl bg-bodyBgcolor p-2">
            {testRunsLoading && testRuns.length > 0 && <IndeterminateProgressBar />}
            <div className="flex flex-col gap-2">
              <div className="grid w-full grid-cols-3 gap-2 overflow-hidden bg-bodyBgcolor">
                <div
                  className={dropdownStyles.dropdownTrigger}
                  data-test-id="TestRunsPage-ResultFilter-DropdownTrigger"
                  onClick={onClickStatusFilter}
                  onKeyDown={onKeyDownStatusFilter}
                  tabIndex={0}
                >
                  <div className="truncate">
                    {filterByStatus === "all" ? "All runs" : "Only failures"}
                  </div>
                  <Icon className="h-5 w-5 flex-shrink-0" type="chevron-down" />
                </div>
                {contextMenuStatusFilter}
                <div
                  className={dropdownStyles.dropdownTrigger}
                  data-test-id="TestRunsPage-TimeFilter-DropdownTrigger"
                  onClick={onClickTimeFilter}
                  onKeyDown={onKeyDownTimeFilter}
                  tabIndex={0}
                >
<<<<<<< HEAD
                  {filterByTime === "week" ? "Last 7 days" : "Last 30 days"}
                  <Icon className="h-5 w-5" type="chevron-down" />
=======
                  <div className="truncate">
                    {filterByTime === "week" ? "This week" : "This month"}
                  </div>
                  <Icon className="h-5 w-5 flex-shrink-0" type="chevron-down" />
>>>>>>> 896311aa
                </div>
                {contextMenuTimeFilter}
                <div
                  className={dropdownStyles.dropdownTrigger}
                  data-test-id="TestRunsPage-BranchFilter-DropdownTrigger"
                  onClick={onClickBranchFilter}
                  onKeyDown={onKeyDownBranchFilter}
                  tabIndex={0}
                >
                  <div className="truncate">
                    {filterByBranch === "all" ? "All branches" : "Only primary branch"}
                  </div>
                  <Icon className="h-5 w-5 flex-shrink-0" type="chevron-down" />
                </div>
                {contextMenuBranchFilter}
              </div>
              <FilterField
                placeholder="Filter"
                onChange={setFilterByText}
                value={filterByTextForDisplay}
              />
            </div>
            <div
              className="grow"
              data-filtered-by-status={filterByStatus}
              data-filtered-by-text={filterByText}
              data-test-id="TestRunList"
            >
              {testRunsLoading && testRuns.length === 0 ? (
                <div className="flex h-full items-center justify-center">
                  <LibrarySpinner />
                </div>
              ) : (
                <TestRunList />
              )}
            </div>
          </div>
        </Panel>

        <PanelResizeHandle className="h-full w-1" />
        <Panel minSize={20} order={2}>
          <div
            className={`flex h-full w-full items-center justify-center overflow-hidden rounded-xl ${styles.testReplayDetails}`}
          >
            <Suspense fallback={<LibrarySpinner />}>
              <TestRunOverviewPage />
            </Suspense>
          </div>
        </Panel>
        <PanelResizeHandle className="h-full w-1" />
        <Panel minSize={20} order={2}>
          <div
            className={`flex h-full w-full items-center justify-center overflow-hidden rounded-xl ${styles.testReplayDetails}`}
          >
            <Suspense fallback={<LibrarySpinner />}>
              <TestRunSpecDetails />
            </Suspense>
          </div>
        </Panel>
      </PanelGroup>
    </div>
  );
}<|MERGE_RESOLUTION|>--- conflicted
+++ resolved
@@ -118,15 +118,10 @@
                   onKeyDown={onKeyDownTimeFilter}
                   tabIndex={0}
                 >
-<<<<<<< HEAD
-                  {filterByTime === "week" ? "Last 7 days" : "Last 30 days"}
-                  <Icon className="h-5 w-5" type="chevron-down" />
-=======
                   <div className="truncate">
-                    {filterByTime === "week" ? "This week" : "This month"}
+                    {filterByTime === "week" ? "Last 7 days" : "Last 30 days"}
                   </div>
                   <Icon className="h-5 w-5 flex-shrink-0" type="chevron-down" />
->>>>>>> 896311aa
                 </div>
                 {contextMenuTimeFilter}
                 <div
