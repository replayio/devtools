--- conflicted
+++ resolved
@@ -14,12 +14,8 @@
 export function useTestRuns(): { testRuns: TestRun[]; status: Status } {
   const graphQLClient = useContext(GraphQLClientContext);
   const { teamId } = useContext(TeamContext);
-<<<<<<< HEAD
   const { startTime, endTime } = useContext(TimeFilterContext);
-=======
-  const { startTime, endTime } = useContext(TestRunsFilterContext);
   const [testRuns, setTestRuns] = useState<TestRun[]>([]);
->>>>>>> 896311aa
 
   const accessToken = useToken();
 
