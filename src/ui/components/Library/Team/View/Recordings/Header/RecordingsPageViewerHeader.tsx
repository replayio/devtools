--- conflicted
+++ resolved
@@ -45,12 +45,7 @@
     );
   }
 
-<<<<<<< HEAD
-  const dispatch = useAppDispatch();
-  const launchWorkspaceSettings = (e: MouseEvent) => {
-=======
   const launchWorkspaceSettings = () => {    
->>>>>>> d65d59cf
     dispatch(setModal("workspace-settings"));
   };
 
@@ -67,7 +62,7 @@
       >
         Add team member
       </SecondaryButton>
-<<<<<<< HEAD
+
     ) : (<></>) }
 
       {recordings.length != 0 ? (
@@ -83,17 +78,6 @@
       ) : (
         <></>
       )}
-=======
-      {recordings.length != 0 ? (
-        <SecondaryButton
-          className={styles.editButton}
-          color="blue"
-          onClick={() => setIsEditing(true)}
-        >
-          Edit
-        </SecondaryButton>
-      ) : null}
->>>>>>> d65d59cf
     </>
   );
 }
