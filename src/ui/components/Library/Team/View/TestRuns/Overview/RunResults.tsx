--- conflicted
+++ resolved
@@ -207,7 +207,6 @@
         )}
       </div>
       <Offscreen mode={expanded ? "visible" : "hidden"}>
-<<<<<<< HEAD
         {test.executions
           .filter(e => e.recordings.length > 0)
           .flatMap(execution =>
@@ -215,7 +214,7 @@
               <TestResultListItem
                 depth={depth + 1}
                 filterByText={filterByText}
-                key={recording.id}
+                key={test.id + recording.id}
                 label={execution.result}
                 recording={recording}
                 test={test}
@@ -223,25 +222,6 @@
               />
             ))
           )}
-=======
-        {tests.flatMap(test =>
-          test.executions
-            .filter(e => e.recordings.length > 0)
-            .flatMap(execution =>
-              execution.recordings.map(recording => (
-                <TestResultListItem
-                  depth={depth + 1}
-                  filterByText={filterByText}
-                  key={test.id + recording.id}
-                  label={execution.result}
-                  recording={recording}
-                  test={test}
-                  secondaryBadgeCount={/* index > 0 ? index + 1 : null */ null}
-                />
-              ))
-            )
-        )}
->>>>>>> 67b1f932
       </Offscreen>
     </>
   );
