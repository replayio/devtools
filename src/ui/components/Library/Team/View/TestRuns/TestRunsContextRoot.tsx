--- conflicted
+++ resolved
@@ -13,13 +13,8 @@
 
 import { TestRun, getTestRunTitle } from "shared/test-suites/TestRun";
 import { useGetTeamRouteParams } from "ui/components/Library/Team/utils";
-<<<<<<< HEAD
-import { useTestRuns } from "ui/components/Library/Team/View/TestRuns/hooks/useTestRuns";
-=======
->>>>>>> 62070cc0
 import { trackEvent } from "ui/utils/telemetry";
 
-import { useSyncTestStateToUrl } from "./hooks/useSyncTestStateToUrl";
 import { useTestRuns } from "./hooks/useTestRuns";
 
 type TestRunsContextType = {
@@ -45,20 +40,9 @@
 export const TestRunsContext = createContext<TestRunsContextType>(null as any);
 
 export function TestRunsContextRoot({ children }: { children: ReactNode }) {
-<<<<<<< HEAD
-  const { teamId, testOrTestRunId, testId } = useGetTeamRouteParams();
-
+  const { teamId, testRunId: defaultTestRunId, testId } = useGetTeamRouteParams();
   const { testRuns, status } = useTestRuns();
-
-  const [localTestRunId, setTestRunId] = useState<string | null>(testOrTestRunId);
-=======
-  const { teamId, testRunId: defaultTestRunId } = useGetTeamRouteParams();
-
-  const { testRuns, status } = useTestRuns();
-
-  const [testRunId, setTestRunId] = useState<string | null>(defaultTestRunId ?? null);
-
->>>>>>> 62070cc0
+  const [localTestRunId, setTestRunId] = useState<string | null>(defaultTestRunId ?? null);
   const [filterByBranch, setFilterByBranch] = useState<"all" | "primary">("all");
   const [filterByStatus, setFilterByStatus] = useState<"all" | "failed">("all");
 
@@ -67,7 +51,7 @@
   const [filterTestsByText, setFilterTestsByText] = useState("");
   const router = useRouter();
 
-  const testRunId = testOrTestRunId ?? testRuns[0]?.id;
+  const testRunId = defaultTestRunId ?? testRuns[0]?.id;
 
   const filteredTestRuns = useMemo(() => {
     let filteredTestRuns = testRuns;
@@ -112,10 +96,10 @@
   }, [filterByBranch, filterByStatus, filterByText, testRuns]);
 
   useEffect(() => {
-    if (!testOrTestRunId && testRuns?.length > 0) {
+    if (!testRunId && testRuns?.length > 0) {
       router.replace(`/team/${teamId}/runs/${testRuns[0]?.id}`);
     }
-  }, [testOrTestRunId, testRuns]);
+  }, [testRunId, testRuns]);
 
   useEffect(() => {
     setTestRunId(testRunId);
@@ -148,7 +132,7 @@
         testRunsLoading: status === STATUS_PENDING,
         testRuns: filteredTestRuns,
         testRunCount: status === STATUS_PENDING ? 0 : testRuns.length,
-        testId,
+        testId: testId ?? null,
         setTestId: testId => {
           trackEvent("test_dashboard.select_test", { view: "runs" });
           router.push(`/team/${teamId}/runs/${testRunId}/tests/${testId}`);
