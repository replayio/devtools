import orderBy from "lodash/orderBy";
import { createCache } from "suspense";

import { GraphQLClientInterface } from "shared/graphql/GraphQLClient";
import { Recording } from "shared/graphql/types";
import {
  TestRun,
  TestRunTest,
  TestRunTestWithRecordings,
  processTestRun,
} from "shared/test-suites/TestRun";
import {
  getTestRunTestsWithRecordingsGraphQL,
  getTestRunsGraphQL,
} from "ui/components/Library/Team/View/TestRuns/graphql/TestRunsGraphQL";
import { convertRecording } from "ui/hooks/recordings";
import { TestGroups, groupRecordings, testFailed, testPassed } from "ui/utils/testRuns";

export const testRunsCache = createCache<
  [graphQLClient: GraphQLClientInterface, accessToken: string | null, workspaceId: string],
  TestRun[]
>({
  config: { immutable: true },
  debugLabel: "testRunsCache",
  getKey: ([_, __, workspaceId]) => workspaceId,
  load: async ([graphQLClient, accessToken, workspaceId]) => {
    const rawTestRuns = await getTestRunsGraphQL(graphQLClient, accessToken, workspaceId);

    const testRuns = rawTestRuns.map(processTestRun);

    return orderBy(testRuns, "date", "desc");
  },
});

export type TestRunRecordings = {
  testRun: TestRun | null;
  durationMs: number;
  groupedTests: TestGroups | null;
  recordings: Recording[] | null;
  tests: TestRunTestWithRecordings[] | null;
};

export const testRunDetailsCache = createCache<
  [
    graphQLClient: GraphQLClientInterface,
    accessToken: string | null,
    workspaceId: string,
    testRunId: string
  ],
  TestRunRecordings
>({
  config: { immutable: true },
  debugLabel: "testRunDetailsCache",
  getKey: ([_, __, workspaceId, testRunId]) => `${workspaceId}:${testRunId}`,
  load: async ([graphQLClient, accessToken, workspaceId, testRunId]) => {
    const testRunNode = await getTestRunTestsWithRecordingsGraphQL(
      graphQLClient,
      accessToken,
      workspaceId,
      testRunId
    );

    const testRun = testRunNode ? processTestRun(testRunNode) : null;

    const recordings: Recording[] = [];
    let durationMs = 0;
    const testsWithRecordings =
      testRunNode?.tests.map<TestRunTestWithRecordings>(test => {
        durationMs += test.durationMs;

        return {
          ...test,
<<<<<<< HEAD
          result: test.result as TestRunTest["result"],
          recordings: recs,
=======
          executions: test.executions.map(e => {
            const recs = e.recordings.map(convertRecording);
            recordings.push(...recs);

            // Adapt the execution status to convert "failed" execution status
            // to "flaky" when the test eventually passes
            let result = e.result;
            if (test.result === "flaky") {
              if (testFailed(e)) {
                result = "flaky";
              } else if (testPassed(e)) {
                result = "passed";
              }
            }

            return {
              result,
              recordings: recs,
            };
          }),
>>>>>>> 1b05c0f0
        };
      }) ?? [];

    return {
      testRun,
      durationMs,
      groupedTests: groupRecordings(testsWithRecordings),
      tests: testsWithRecordings,
      recordings,
    };
  },
});<|MERGE_RESOLUTION|>--- conflicted
+++ resolved
@@ -70,10 +70,7 @@
 
         return {
           ...test,
-<<<<<<< HEAD
           result: test.result as TestRunTest["result"],
-          recordings: recs,
-=======
           executions: test.executions.map(e => {
             const recs = e.recordings.map(convertRecording);
             recordings.push(...recs);
@@ -90,11 +87,10 @@
             }
 
             return {
-              result,
+              result: result as TestRunTest["result"],
               recordings: recs,
             };
           }),
->>>>>>> 1b05c0f0
         };
       }) ?? [];
 
