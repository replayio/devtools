import orderBy from "lodash/orderBy";

import { Recording } from "shared/graphql/types";
import { GroupedTestRun } from "shared/test-suites/TestRun";
import { trackEvent } from "ui/utils/telemetry";
import { testFailed, testPassed } from "ui/utils/testRuns";

import { Execution } from "./Execution";
import { StatusIcon } from "./StatusIcon";

export function TestDetails({ testRuns }: { testRuns: GroupedTestRun[] }) {
  const sortedTestRuns = orderBy(testRuns, "date", "desc");

<<<<<<< HEAD
=======
  if (!sortedTestRuns.length) {
    return (
      <div className="flex flex-col gap-1 p-2">
        <TestSuitePanelMessage data-test-id="NoTestSelected">
          No test runs found
        </TestSuitePanelMessage>
      </div>
    );
  }

>>>>>>> 871f53c3
  return (
    <div className="flex flex-col gap-2 py-2">
      {sortedTestRuns.map((t: any) => (
        <TestRun testRun={t} key={t.testRunId} />
      ))}
    </div>
  );
}

function TestRun({ testRun }: { testRun: GroupedTestRun }) {
  const executionsWithReplays = testRun.executions.filter(
    e => e.recordings.length && (testPassed(e) || testFailed(e))
  );

  if (!executionsWithReplays.length) {
    return null;
  }

  const sortedExecutions = orderBy(executionsWithReplays, "createdAt", "desc");

  return (
    <div className="flex flex-col">
      {sortedExecutions.map((e, i) => (
        <Execution execution={e} key={i} testRunId={testRun.testRunId} />
      ))}
    </div>
  );
}

export function getReplayResult(result: string, index: number, total: number) {
  if (result === "passed") {
    return "passed";
  } else if (result === "failed") {
    return "failed";
  } else if (result === "flaky") {
    if (total === 1) {
      // If there's only one replay but the test is flaky,
      // it's cypress and the flake was resolved internally
      return "flaky";
    } else {
      // return passing for the first (last) one, flaky for the rest
      return index === 0 ? "passed" : "flaky";
    }
  } else {
    return result;
  }
}

export function Replay({
  recording,
  result,
  attemptNumber,
}: {
  recording: Pick<Recording, "id" | "title" | "isProcessed">;
  result: string;
  attemptNumber: number;
}) {
  const title = `Attempt ${attemptNumber}`;

  return (
    <a
      href={`/recording/${recording.id}`}
      className="flex flex-row gap-2 pr-4 pl-8"
      onClick={() => trackEvent("test_dashboard.open_replay", { view: "tests", result })}
    >
      <div className="flex flex-row items-center gap-2 overflow-hidden">
        <StatusIcon status={result} isProcessed={recording.isProcessed} />
        <div
          data-test-id="ReplayTitle"
          title={title}
          className="flex-grow overflow-hidden overflow-ellipsis whitespace-nowrap"
        >
          {title}
        </div>
      </div>
    </a>
  );
}<|MERGE_RESOLUTION|>--- conflicted
+++ resolved
@@ -11,19 +11,6 @@
 export function TestDetails({ testRuns }: { testRuns: GroupedTestRun[] }) {
   const sortedTestRuns = orderBy(testRuns, "date", "desc");
 
-<<<<<<< HEAD
-=======
-  if (!sortedTestRuns.length) {
-    return (
-      <div className="flex flex-col gap-1 p-2">
-        <TestSuitePanelMessage data-test-id="NoTestSelected">
-          No test runs found
-        </TestSuitePanelMessage>
-      </div>
-    );
-  }
-
->>>>>>> 871f53c3
   return (
     <div className="flex flex-col gap-2 py-2">
       {sortedTestRuns.map((t: any) => (
