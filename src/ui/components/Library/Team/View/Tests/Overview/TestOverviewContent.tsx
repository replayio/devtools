--- conflicted
+++ resolved
@@ -7,8 +7,6 @@
 import { useTest } from "../hooks/useTest";
 import { TestContext } from "../TestContextRoot";
 import { TestDetails } from "./TestDetails";
-<<<<<<< HEAD
-import libraryStyles from "../../../../Library.module.css";
 import styles from "./TestOverviewContent.module.css";
 
 function SelectTestMessage({ error }: { error?: boolean }) {
@@ -18,9 +16,6 @@
     </TestSuitePanelMessage>
   );
 }
-=======
-import styles from "../../../../Testsuites.module.css";
->>>>>>> 85b2a383
 
 export function TestOverviewContent() {
   const { testId, tests } = useContext(TestContext);
@@ -51,12 +46,11 @@
   }, [test]);
 
   return (
-<<<<<<< HEAD
     <div className={styles.wrapper} data-pending={loading}>
       {loading ? <IndeterminateProgressBar /> : null}
       {lastTest ? (
         <>
-          <div className={libraryStyles.testTitle}>
+          <div className={styles.testTitle}>
             <div>{lastTest.title}</div>
           </div>
           <div className="flex flex-col overflow-y-auto">
@@ -66,15 +60,6 @@
       ) : (
         <SelectTestMessage error={!!error} />
       )}
-=======
-    <div className="flex flex-col overflow-y-auto">
-      <div className={styles.testTitle}>
-        <div>{test.title}</div>
-      </div>
-      <div className="flex flex-col overflow-y-auto">
-        <TestDetails executions={test.executions} />
-      </div>
->>>>>>> 85b2a383
     </div>
   );
 }