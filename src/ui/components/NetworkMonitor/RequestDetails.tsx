--- conflicted
+++ resolved
@@ -263,16 +263,11 @@
   }, [activeTab, activeTabs]);
 
   return (
-<<<<<<< HEAD
-    <div className="min-w-full overflow-scroll border-l bg-white">
+    <div className="bg-white border-l min-w-full overflow-scroll">
       <div
-        className="sticky top-0 z-10 flex items-center justify-between border-b bg-toolbarBackground"
+        className="flex border-b justify-between bg-toolbarBackground items-center sticky z-10 top-0"
         style={{ height: 25 }}
       >
-=======
-    <div className="bg-white border-l min-w-full overflow-scroll">
-      <div className="flex border-b justify-between bg-toolbarBackground items-center sticky z-10 top-0">
->>>>>>> d63d86b3
         <PanelTabs tabs={tabs} activeTab={activeTab} setActiveTab={setActiveTab} />
         <CloseButton buttonClass="mr-4" handleClick={closePanel} tooltip={"Close tab"} />
       </div>
