import { ObjectId } from "@replayio/protocol";
import classnames from "classnames";
import { useContext } from "react";

import { selectNode } from "devtools/client/inspector/markup/actions/markup";
import { useMostRecentLoadedPause } from "replay-next/src/hooks/useMostRecentLoadedPause";
import { useNag } from "replay-next/src/hooks/useNag";
import { ReplayClientContext } from "shared/client/ReplayClientContext";
import { Nag } from "shared/graphql/types";
import { setSelectedPanel } from "ui/actions/layout";
import { NodePickerContext } from "ui/components/NodePickerContext";
import { useAppDispatch } from "ui/setup/hooks";
import { boundingRectsCache } from "ui/suspense/nodeCaches";

export function NodePicker() {
  const dispatch = useAppDispatch();

  const [shouldShow, dismissInspectElementNag] = useNag(Nag.INSPECT_ELEMENT); // Replay Passport

  const { enable, status, type } = useContext(NodePickerContext);
  const replayClient = useContext(ReplayClientContext);
<<<<<<< HEAD

  const { pauseId } = useMostRecentLoadedPause() ?? {};

  const active = (status === "initializing" || status === "active") && type === "domElement";
=======

  const { pauseId } = useMostRecentLoadedPause() ?? {};

  const isActive = (status === "initializing" || status === "active") && type === "domElement";
  const didError = status === "error" && type === "domElement";

  const title = didError
    ? "Something went wrong initializing this component"
    : "Select an element in the video to inspect it";
>>>>>>> 2c153259

  const onClick = () => {
    if (shouldShow) {
      dismissInspectElementNag();
    }

<<<<<<< HEAD
    if (!active) {
=======
    if (!isActive) {
>>>>>>> 2c153259
      if (pauseId == null) {
        console.warn("NodePicker enabled before PauseId is available");
        return;
      }

      enable(
        {
          onSelected: (nodeId: ObjectId) => {
            dispatch(setSelectedPanel("inspector"));
            dispatch(selectNode(nodeId));
          },
          type: "domElement",
        },
        async () => {
          await boundingRectsCache.readAsync(replayClient, pauseId);
        }
      );
    }
  };

  return (
    <button
      className={classnames("devtools-button toolbar-panel-button tab", {
<<<<<<< HEAD
        active,
=======
        active: isActive,
        errored: didError,
>>>>>>> 2c153259
      })}
      data-status={status}
      id="command-button-pick"
      onClick={onClick}
<<<<<<< HEAD
      title="Select an element in the video to inspect it"
=======
      title={title}
>>>>>>> 2c153259
    />
  );
}<|MERGE_RESOLUTION|>--- conflicted
+++ resolved
@@ -19,12 +19,6 @@
 
   const { enable, status, type } = useContext(NodePickerContext);
   const replayClient = useContext(ReplayClientContext);
-<<<<<<< HEAD
-
-  const { pauseId } = useMostRecentLoadedPause() ?? {};
-
-  const active = (status === "initializing" || status === "active") && type === "domElement";
-=======
 
   const { pauseId } = useMostRecentLoadedPause() ?? {};
 
@@ -34,18 +28,13 @@
   const title = didError
     ? "Something went wrong initializing this component"
     : "Select an element in the video to inspect it";
->>>>>>> 2c153259
 
   const onClick = () => {
     if (shouldShow) {
       dismissInspectElementNag();
     }
 
-<<<<<<< HEAD
-    if (!active) {
-=======
     if (!isActive) {
->>>>>>> 2c153259
       if (pauseId == null) {
         console.warn("NodePicker enabled before PauseId is available");
         return;
@@ -69,21 +58,13 @@
   return (
     <button
       className={classnames("devtools-button toolbar-panel-button tab", {
-<<<<<<< HEAD
-        active,
-=======
         active: isActive,
         errored: didError,
->>>>>>> 2c153259
       })}
       data-status={status}
       id="command-button-pick"
       onClick={onClick}
-<<<<<<< HEAD
-      title="Select an element in the video to inspect it"
-=======
       title={title}
->>>>>>> 2c153259
     />
   );
 }