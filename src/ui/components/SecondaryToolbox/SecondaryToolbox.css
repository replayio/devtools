.secondary-toolbox {
  display: flex;
  flex-direction: column;
  flex-shrink: 0;
  background: white;
  height: 100%;
  width: 100%;
  overflow: hidden;
}

.secondary-toolbox-header {
  display: flex;
  flex-direction: row;
  justify-content: space-between;
  background: var(--theme-toolbar-background);
  border-bottom: 1px solid var(--theme-splitter-color);
}

/* This makes sure that in cases where the toolbox is the only one
displayed in a column, we don't add an additional border. Otherwise,
the border added is duplicated. */
.secondary-toolbox-header:not(.video-hidden *) {
  border-top: 1px solid var(--theme-splitter-color);
}

.secondary-toolbox-header .panel-buttons {
  display: flex;
  flex-direction: row;
  align-items: center;
  overflow: hidden;
}

.secondary-toolbox-header button {
  padding: 8px 12px;
  height: calc(var(--editor-header-height) - 1px);
  cursor: pointer;
  transition: color 200ms;
  display: flex;
  flex-direction: row;
  align-items: flex-end;
  overflow: hidden;
}

.secondary-toolbox-header button .label {
  overflow-x: hidden;
  white-space: nowrap;
  text-overflow: ellipsis;
}

.secondary-toolbox-header button > *:not(:last-child) {
  margin-right: 8px;
}

.secondary-toolbox-header button:focus {
  outline: none;
  background-color: inherit;
}

.secondary-toolbox-header .label {
<<<<<<< HEAD
  color: var(--tab-standard-color);
}

.secondary-toolbox-header .expanded .label {
  color: var(--tab-selected-color);
=======
  color: rgba(0, 0, 0, 0.5);
}

.secondary-toolbox-header .expanded .label {
  color: var(--theme-body-color);
  font-weight: bold;
>>>>>>> ca356e51
}

.secondary-toolbox-header button:hover,
.secondary-toolbox-header button.expanded {
  background: inherit;
<<<<<<< HEAD
=======
  color: var(--theme-body-color);
>>>>>>> ca356e51
}

.secondary-toolbox-header .action-buttons button {
  color: var(--theme-text-color-inactive);
  cursor: auto;
}

/* It's important to set min-height: 0 here, otherwise the console output
overflows its container (https://drafts.csswg.org/css-flexbox-1/#min-size-auto) */
.secondary-toolbox .secondary-toolbox-content {
  display: flex;
  flex-direction: column;
  flex: 1;
  min-height: 0;
  height: 100%;
}

.secondary-toolbox .toolbox-bottom-panels {
  overflow: hidden;
  display: flex;
  flex-direction: column;
  flex: 1;
}

.secondary-toolbox .toolbox-bottom-panels .toolbox-panel {
  flex: 1;
  min-height: 0;
  height: 100%;
}<|MERGE_RESOLUTION|>--- conflicted
+++ resolved
@@ -57,29 +57,18 @@
 }
 
 .secondary-toolbox-header .label {
-<<<<<<< HEAD
   color: var(--tab-standard-color);
 }
 
 .secondary-toolbox-header .expanded .label {
   color: var(--tab-selected-color);
-=======
   color: rgba(0, 0, 0, 0.5);
-}
-
-.secondary-toolbox-header .expanded .label {
-  color: var(--theme-body-color);
-  font-weight: bold;
->>>>>>> ca356e51
 }
 
 .secondary-toolbox-header button:hover,
 .secondary-toolbox-header button.expanded {
   background: inherit;
-<<<<<<< HEAD
-=======
   color: var(--theme-body-color);
->>>>>>> ca356e51
 }
 
 .secondary-toolbox-header .action-buttons button {
