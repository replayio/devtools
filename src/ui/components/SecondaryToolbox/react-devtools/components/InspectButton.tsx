--- conflicted
+++ resolved
@@ -10,9 +10,6 @@
 export function InspectButton({ wall }: { wall: ReplayWall }) {
   const { status, type } = useContext(NodePickerContext);
 
-<<<<<<< HEAD
-  const isActive = (status === "active" || status === "initializing") && type === "reactComponent";
-=======
   let isActive = false;
   let didError = false;
   let state = "inactive";
@@ -33,7 +30,6 @@
       }
     }
   }
->>>>>>> 2c153259
 
   const onClick = (event: MouseEvent) => {
     event.preventDefault();
