import React, { useEffect, useState } from "react";

import PrimaryPanes from "devtools/client/debugger/src/components/PrimaryPanes";
import SecondaryPanes from "devtools/client/debugger/src/components/SecondaryPanes";
import Accordion from "devtools/client/debugger/src/components/shared/Accordion";
import { setSelectedPrimaryPanel } from "ui/actions/layout";
import Events from "ui/components/Events";
import SearchFilesReduxAdapter from "ui/components/SearchFilesReduxAdapter";
import { useFeature } from "ui/hooks/settings";
<<<<<<< HEAD
import { useTestInfo } from "ui/hooks/useTestInfo";
=======
import { useGetTestRunForWorkspace } from "ui/hooks/tests";
import { getFlatEvents } from "ui/reducers/app";
>>>>>>> 009fcde6
import { getSelectedPrimaryPanel } from "ui/reducers/layout";
import { useAppDispatch, useAppSelector } from "ui/setup/hooks";

import CommentCardsList from "./Comments/CommentCardsList";
import ReplayInfo from "./Events/ReplayInfo";
import ProtocolViewer from "./ProtocolViewer";
import StatusDropdown from "./shared/StatusDropdown";
import { TestSuitePanel } from "./TestSuitePanel";

function useInitialPrimaryPanel() {
  const dispatch = useAppDispatch();
  const selectedPrimaryPanel = useAppSelector(getSelectedPrimaryPanel);
  const info = useTestInfo();

  const initialPrimaryPanel = info.isTestSuiteReplay ? "cypress" : "events";

  useEffect(() => {
    if (selectedPrimaryPanel == null) {
      dispatch(setSelectedPrimaryPanel(initialPrimaryPanel));
    }
  }, [dispatch, selectedPrimaryPanel, initialPrimaryPanel]);

  return selectedPrimaryPanel || initialPrimaryPanel;
}

export default function SidePanel() {
  const { value: resolveRecording } = useFeature("resolveRecording");
  const selectedPrimaryPanel = useInitialPrimaryPanel();
  const [replayInfoCollapsed, setReplayInfoCollapsed] = useState(false);
  const [eventsCollapsed, setEventsCollapsed] = useState(false);
  const events = useAppSelector(getFlatEvents);

  const items: any[] = [];

  // if (recording?.metadata?.test?.tests?.length) {
  items.push({
    header: "Info",
    buttons: resolveRecording ? <StatusDropdown /> : null,
    className: "replay-info",
    component: <ReplayInfo />,
    opened: !replayInfoCollapsed,
    onToggle: () => setReplayInfoCollapsed(!replayInfoCollapsed),
  });

  if (events.length > 0) {
    items.push({
      header: "Events",
      buttons: null,
      className: "events-info flex-1 border-t overflow-hidden border-themeBorder",
      component: <Events />,
      opened: !eventsCollapsed,
      onToggle: () => setEventsCollapsed(!eventsCollapsed),
    });
  }

  return (
    <div
      className="w-full overflow-hidden rounded-lg bg-bodyBgcolor text-xs"
      data-test-id="leftSidebar"
    >
      {selectedPrimaryPanel === "explorer" && <PrimaryPanes />}
      {selectedPrimaryPanel === "debugger" && <SecondaryPanes />}
      {selectedPrimaryPanel === "comments" && <CommentCardsList />}
      {selectedPrimaryPanel === "events" && <EventsPane items={items} />}
      {selectedPrimaryPanel === "cypress" && <TestSuitePanel />}
      {selectedPrimaryPanel === "protocol" && <ProtocolViewer />}
      {selectedPrimaryPanel === "search" && <SearchFilesReduxAdapter />}
    </div>
  );
}

function EventsPane({ items }: { items: any[] }) {
  return <Accordion items={items} />;
}<|MERGE_RESOLUTION|>--- conflicted
+++ resolved
@@ -7,12 +7,8 @@
 import Events from "ui/components/Events";
 import SearchFilesReduxAdapter from "ui/components/SearchFilesReduxAdapter";
 import { useFeature } from "ui/hooks/settings";
-<<<<<<< HEAD
 import { useTestInfo } from "ui/hooks/useTestInfo";
-=======
-import { useGetTestRunForWorkspace } from "ui/hooks/tests";
 import { getFlatEvents } from "ui/reducers/app";
->>>>>>> 009fcde6
 import { getSelectedPrimaryPanel } from "ui/reducers/layout";
 import { useAppDispatch, useAppSelector } from "ui/setup/hooks";
 
