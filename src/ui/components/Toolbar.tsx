--- conflicted
+++ resolved
@@ -12,10 +12,6 @@
 import { isDemo } from "ui/utils/environment";
 
 // TODO [ryanjduffy]: Refactor shared styling more completely
-<<<<<<< HEAD
-=======
-
->>>>>>> 5cff5faf
 import { useIntercom } from "react-use-intercom";
 import useAuth0 from "ui/utils/useAuth0";
 import { trackEvent } from "ui/utils/telemetry";
