.transcript-panel {
  flex-grow: 1;
  overflow: auto;
  overflow-x: hidden;
  display: flex;
  flex-direction: column;
  align-items: center;
  background: white;
  height: 100%;
<<<<<<< HEAD
  padding: 0 24px;
=======
>>>>>>> e20e27e6
}

.transcript-panel > :not(:first-child) {
  margin-top: 16px;
}

.transcript-list {
  flex-grow: 1;
  overflow: auto;
  width: 100%;
  padding: 0 24px;
}<|MERGE_RESOLUTION|>--- conflicted
+++ resolved
@@ -7,10 +7,6 @@
   align-items: center;
   background: white;
   height: 100%;
-<<<<<<< HEAD
-  padding: 0 24px;
-=======
->>>>>>> e20e27e6
 }
 
 .transcript-panel > :not(:first-child) {
