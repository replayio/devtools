import React, { useMemo } from "react";
import hooks from "ui/hooks";
import useAuth0 from "ui/utils/useAuth0";
import MaterialIcon from "ui/components/shared/MaterialIcon";
import { flatToHierarchicalComments, sortHierarchicalComments } from "./utils.comments";
import { CommentItem } from "./CommentItem";

const Transcript = (): JSX.Element | null => {
  const recordingId = hooks.useGetRecordingId();
  const { comments } = hooks.useGetComments(recordingId);
  const { loading } = hooks.useGetRecording(recordingId);
  const { isAuthenticated } = useAuth0();

  comments.map(c => JSON.stringify(c.content, null, 4)).forEach(console.log);

  const sortedHierarchicalComments = useMemo(() => {
    const hierarchicalComments = flatToHierarchicalComments(comments);
    const sortedHierarchicalComments = sortHierarchicalComments(hierarchicalComments);
    return sortedHierarchicalComments;
  }, [comments]);

  if (loading) {
    return null;
  }

  return (
    <div className="right-sidebar">
      <div className="border-b border-b-splitter p-2 text-sm font-normal leading-5 text-bodyColor">
        Comments
      </div>
<<<<<<< HEAD

      <div className="transcript-list flex h-full flex-grow flex-col items-center overflow-auto overflow-x-hidden bg-themeBodyBgcolor text-xs">
        {sortedHierarchicalComments.length > 0 ? (
          <div className="w-full flex-grow overflow-auto bg-themeBodyBgcolor">
            {sortedHierarchicalComments.map(comment => {
              return <CommentItem key={comment.id} comment={comment} />;
=======
      <div className="transcript-list flex h-full flex-grow flex-col items-center overflow-auto overflow-x-hidden bg-bodyBgcolor text-xs">
        {displayedComments.length > 0 ? (
          <div className="w-full flex-grow overflow-auto bg-bodyBgcolor">
            {sortedComments.map((comment, i) => {
              return <CommentCard comments={sortedComments} comment={comment} key={keys[i]} />;
>>>>>>> e2e2880f
            })}
          </div>
        ) : (
          <div className="transcript-list onboarding-text space-y-3 self-stretch p-3 text-base text-gray-500">
            <MaterialIcon className="forum large-icon">forum</MaterialIcon>
            <h2>{isAuthenticated ? "Start a conversation" : "Sign in to get started"}</h2>
            <p>
              {isAuthenticated
                ? "Add a comment to the video, a line of code, or a console message."
                : "Once signed in, you can add comments and make your voice heard!"}
            </p>
            <img src="/images/comment-onboarding-arrow.svg" className="arrow" />
          </div>
        )}
      </div>
    </div>
  );
};

export default Transcript;<|MERGE_RESOLUTION|>--- conflicted
+++ resolved
@@ -28,20 +28,12 @@
       <div className="border-b border-b-splitter p-2 text-sm font-normal leading-5 text-bodyColor">
         Comments
       </div>
-<<<<<<< HEAD
 
-      <div className="transcript-list flex h-full flex-grow flex-col items-center overflow-auto overflow-x-hidden bg-themeBodyBgcolor text-xs">
+      <div className="transcript-list bg-themeBodyBgcolor flex h-full flex-grow flex-col items-center overflow-auto overflow-x-hidden text-xs">
         {sortedHierarchicalComments.length > 0 ? (
-          <div className="w-full flex-grow overflow-auto bg-themeBodyBgcolor">
+          <div className="bg-themeBodyBgcolor w-full flex-grow overflow-auto">
             {sortedHierarchicalComments.map(comment => {
               return <CommentItem key={comment.id} comment={comment} />;
-=======
-      <div className="transcript-list flex h-full flex-grow flex-col items-center overflow-auto overflow-x-hidden bg-bodyBgcolor text-xs">
-        {displayedComments.length > 0 ? (
-          <div className="w-full flex-grow overflow-auto bg-bodyBgcolor">
-            {sortedComments.map((comment, i) => {
-              return <CommentCard comments={sortedComments} comment={comment} key={keys[i]} />;
->>>>>>> e2e2880f
             })}
           </div>
         ) : (
