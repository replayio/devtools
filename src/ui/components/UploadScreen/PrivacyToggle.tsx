--- conflicted
+++ resolved
@@ -10,18 +10,13 @@
 }) {
   return (
     <div className="flex flex-row space-x-4 items-center">
-<<<<<<< HEAD
-      <Toggle enabled={isPublic} setEnabled={setIsPublic} />
-      <div>Anyone with this link can view</div>
-=======
       <input
         type="checkbox"
         checked={isPublic}
         onChange={() => setIsPublic(!isPublic)}
         id="privacy"
       />
-      <label htmlFor="privacy">Public</label>
->>>>>>> 0e963f88
+      <label htmlFor="privacy">Anyone with this link can view</label>
     </div>
   );
 }