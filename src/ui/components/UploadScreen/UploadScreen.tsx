import React, { useState, useEffect, ReactNode, SetStateAction, Dispatch } from "react";
import hooks from "ui/hooks";
import ReplayTitle from "./ReplayTitle";
import classNames from "classnames";
import Modal from "ui/components/shared/NewModal";
import { Recording, UserSettings } from "ui/types";
import { LoadingScreen } from "../shared/BlankScreen";
import { useGetRecordingId } from "ui/hooks/recordings";
<<<<<<< HEAD
import { trackEvent, trackTiming } from "ui/utils/telemetry";
import BubbleBackground from "../shared/Onboarding/BubbleBackground";
=======
import { trackEvent } from "ui/utils/telemetry";
>>>>>>> 2c4577ec
import Sharing, { MY_LIBRARY } from "./Sharing";
import { Privacy, ToggleShowPrivacyButton } from "./Privacy";
import MaterialIcon from "../shared/MaterialIcon";
import PortalTooltip from "../shared/PortalTooltip";
import { UploadRecordingTrialEnd } from "./UploadRecordingTrialEnd";
import BubbleModal from "../shared/Onboarding/BubbleModal";
const { isDemoReplay } = require("ui/utils/demo");

type UploadScreenProps = { recording: Recording; userSettings: UserSettings };
type Status = "saving" | "deleting" | "deleted" | null;

function DeletedScreen({ url }: { url: string }) {
  const navigateToUrl = () => {
    window.location.href = url;
  };
  useEffect(() => {
    setTimeout(() => {
      navigateToUrl();
    }, 5000);
  });

  return (
    <div className="w-full h-full" style={{ background: "white" }}>
      <Modal>
        <div
          className="p-9 bg-white rounded-md shadow-xl text-base space-y-9 relative flex flex-col justify-between overflow-y-auto"
          style={{ width: "300px", maxHeight: "90vh" }}
        >
          <h2 className="font-bold text-2xl ">{`Redirecting...`}</h2>
          <div className="text-gray-500 space-y-5 text-lg">
            <div>{`Sit tight! We'll take you back to the library in a few seconds.`}</div>
          </div>
          <div className="space-y-1">
            <button
              type="button"
              onClick={navigateToUrl}
              className={classNames(
                "inline-flex items-center px-3 py-1.5 border border-transparent text-base font-medium rounded shadow-sm focus:outline-none focus:ring-2 focus:ring-offset-2 focus:ring-primaryAccentHover justify-center",
                "text-white bg-primaryAccent hover:bg-primaryAccentHover"
              )}
            >
              Go now
            </button>
          </div>
        </div>
      </Modal>
    </div>
  );
}

function Actions({ onDiscard, status }: { onDiscard: () => void; status: Status }) {
  const isSaving = status === "saving";
  const isDeleting = status === "deleting";
  const shouldDisableActions = isSaving || isDeleting;

  return (
    <div className="space-x-5">
      <button
        type="button"
        onClick={onDiscard}
        disabled={shouldDisableActions}
        className="text-secondaryAccent underline py-3.5 px-8"
      >
        {isDeleting ? `Discarding…` : `Discard`}
      </button>
      <input
        type="submit"
        disabled={shouldDisableActions}
        value={isSaving ? `Uploading…` : `Save`}
        className="text-white py-3.5 px-16 rounded-xl font-bold cursor-pointer bg-primaryAccent"
      />
    </div>
  );
}

function LimitWarning() {
  return (
    <div className="absolute bottom-4 right-4 flex p-2 rounded-full bg-gray-500 text-white shadow-lg">
      <PortalTooltip
        tooltip={
          <div
            className="text-base bg-toolbarBackground p-2 px-3 rounded-md shadow-lg mb-4"
            style={{ width: "200px" }}
          >
            {`Replays work best when under 2 minutes`}
          </div>
        }
      >
        <MaterialIcon className="select-none">warning</MaterialIcon>
      </PortalTooltip>
    </div>
  );
}

function ReplayScreenshot({
  screenData,
  showLimitWarning,
}: {
  screenData: string;
  showLimitWarning: boolean;
}) {
  return (
    <div
      className="relative rounded-lg px-6 pt-6 shadow-xl h-64 bg-jellyfish"
      style={{ height: "280px" }}
    >
      {showLimitWarning ? <LimitWarning /> : null}
      <img src={screenData} className="h-full m-auto" />
    </div>
  );
}

export default function UploadScreen({ recording, userSettings }: UploadScreenProps) {
  const recordingId = useGetRecordingId();
  // This is pre-loaded in the parent component.
  const { screenData, loading: loading1 } = hooks.useGetRecordingPhoto(recordingId!);
  const { workspaces, loading: loading2 } = hooks.useGetNonPendingWorkspaces();
  const [showPrivacy, setShowPrivacy] = useState(false);

  const [status, setStatus] = useState<Status>(null);
  const [inputValue, setInputValue] = useState(recording?.title || "Untitled");
  // The actual replay in the database is public by default, for test purposes.
  // Before being initialized, public/private behaves similarly since non-authors
  // can't view the replay.
  const [isPublic, setIsPublic] = useState(false);
  const [selectedWorkspaceId, setSelectedWorkspaceId] = useState<string>(
    userSettings?.defaultWorkspaceId || MY_LIBRARY
  );

  const initializeRecording = hooks.useInitializeRecording();
  const updateIsPrivate = hooks.useUpdateIsPrivate();
  const deleteRecording = hooks.useDeleteRecording(() => setStatus("deleted"));

  useEffect(() => {
    // Show a prompt making sure the user doesn't accidentally navigate away from the page.
    window.onbeforeunload = () => {
      return true;
    };

    return () => {
      window.onbeforeunload = null;
    };
  }, []);

  const onSubmit = async (e: React.FormEvent) => {
    e.preventDefault();

    setStatus("saving");
    const workspaceId = selectedWorkspaceId == "" ? null : selectedWorkspaceId;

    trackTiming("kpi-time-to-view-replay");
    trackEvent(isDemoReplay(recording) ? "create demo replay" : "create replay");

    await initializeRecording({
      variables: { recordingId, title: inputValue, workspaceId },
    });
    updateIsPrivate({ variables: { recordingId, isPrivate: !isPublic } });
  };
  const onDiscard = () => {
    setStatus("deleting");
    window.onbeforeunload = null;
    deleteRecording({ variables: { recordingId } });
  };

  if (loading1 || loading2) {
    return <LoadingScreen />;
  }

  if (status === "deleted") {
    return <DeletedScreen url="/" />;
  }

  return (
    <BubbleModal>
      <div className="flex flex-col items-center relative">
        <UploadRecordingTrialEnd {...{ selectedWorkspaceId, workspaces }} />
        <form className="relative flex flex-col items-center overflow-auto" onSubmit={onSubmit}>
          <div
            className="flex flex-row space-x-4 mb-11"
            style={{ height: isPublic ? "620px" : "" }}
          >
            <div
              className="flex flex-col overflow-hidden relative rounded-xl shadow-xl text-lg font-medium"
              style={{ width: "620px" }}
            >
              <div className="absolute w-full h-full bg-jellyfish" />
              <div className="py-9 px-8 space-y-6 relative">
                <ReplayTitle inputValue={inputValue} setInputValue={setInputValue} />
                <ReplayScreenshot
                  screenData={screenData!}
                  showLimitWarning={recording.duration > 120 * 1000}
                />
              </div>
              <div className="py-9 space-y-6 px-8 border-t border-gray-300 relative">
                <Sharing
                  workspaces={workspaces}
                  selectedWorkspaceId={selectedWorkspaceId}
                  setSelectedWorkspaceId={setSelectedWorkspaceId}
                  isPublic={isPublic}
                  setIsPublic={setIsPublic}
                />
                {isPublic ? (
                  <ToggleShowPrivacyButton
                    showPrivacy={showPrivacy}
                    operations={recording.operations}
                    setShowPrivacy={setShowPrivacy}
                  />
                ) : null}
              </div>
            </div>
            {showPrivacy && isPublic ? <Privacy operations={recording.operations} /> : null}
          </div>
          <Actions onDiscard={onDiscard} status={status} />
        </form>
      </div>
    </BubbleModal>
  );
}<|MERGE_RESOLUTION|>--- conflicted
+++ resolved
@@ -6,12 +6,7 @@
 import { Recording, UserSettings } from "ui/types";
 import { LoadingScreen } from "../shared/BlankScreen";
 import { useGetRecordingId } from "ui/hooks/recordings";
-<<<<<<< HEAD
 import { trackEvent, trackTiming } from "ui/utils/telemetry";
-import BubbleBackground from "../shared/Onboarding/BubbleBackground";
-=======
-import { trackEvent } from "ui/utils/telemetry";
->>>>>>> 2c4577ec
 import Sharing, { MY_LIBRARY } from "./Sharing";
 import { Privacy, ToggleShowPrivacyButton } from "./Privacy";
 import MaterialIcon from "../shared/MaterialIcon";
