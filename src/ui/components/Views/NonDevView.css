--- conflicted
+++ resolved
@@ -6,29 +6,6 @@
   width: 100%;
 }
 
-<<<<<<< HEAD
-=======
-.right-sidebar-toolbar {
-  display: flex;
-  flex-direction: row;
-  align-items: center;
-  justify-content: space-between;
-  border-bottom: 1px solid var(--theme-splitter-color);
-  margin-bottom: 0;
-}
-
-.right-sidebar-toolbar-item {
-  font-size: 15px;
-  line-height: 19px;
-  font-weight: 400;
-  color: var(--body-color);
-  overflow: hidden;
-  white-space: nowrap;
-  text-overflow: ellipsis;
-  padding: 8px;
-}
-
->>>>>>> e2e2880f
 .right-sidebar .event-breakpoints button.expand-dropdown {
   padding: 4px;
   border-radius: 4px;
