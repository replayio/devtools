import classNames from "classnames";
import React, { forwardRef } from "react";

type ButtonSizes = "sm" | "md" | "lg" | "xl" | "2xl" | "3xl";
type ButtonStyles = "primary" | "secondary" | "disabled";
type ColorScale = 50 | 100 | 200 | 300 | 400 | 500 | 600 | 700 | 800 | 900;
type Colors = "gray" | "blue" | "red" | "yellow" | "green" | "indigo" | "purple" | "pink" | "white";

const STANDARD_CLASSES = {
<<<<<<< HEAD
  sm:
    "inline-flex items-center px-2.5 py-1.5 border border-transparent text-xs font-medium rounded",
  md:
    "inline-flex items-center px-3 py-2 border border-transparent text-default leading-4 font-medium rounded-md",
  lg: "inline-flex items-center px-4 py-2 border border-transparent text-default font-medium rounded-md",
  xl:
    "inline-flex items-center px-4 py-2 border border-transparent text-base font-medium rounded-md",
=======
  sm: "inline-flex items-center px-2.5 py-1.5 border border-transparent text-xs font-medium rounded",
  md: "inline-flex items-center px-3 py-2 border border-transparent text-sm leading-4 font-medium rounded-md",
  lg: "inline-flex items-center px-4 py-2 border border-transparent text-sm font-medium rounded-md",
  xl: "inline-flex items-center px-4 py-2 border border-transparent text-base font-medium rounded-md",
>>>>>>> e6a1ed77
  "2xl":
    "inline-flex items-center px-6 py-3 border border-transparent text-base font-medium rounded-md",
  "3xl":
    "inline-flex items-center px-6 py-3 border border-transparent text-2xl font-medium rounded-md",
};

function getColorCode(color: Colors, num: ColorScale) {
  // We convert blue-600 and blue-700 to primaryAccent and primaryAccentHover
  if (color === "blue") {
    if (num === 600) {
      return "primaryAccent";
    } else if (num === 700) {
      return "primaryAccentHover";
    }
  }

  if (color === "pink") {
    if (num === 600) {
      return "secondaryAccent";
    } else if (num === 700) {
      return "secondaryAccentHover";
    }
  }

  return `${color}-${num}`;
}

function getTextClass(color: Colors) {
  if (color === "white") {
    return "text-white";
  }

  return `text-${getColorCode(color, 700)}`;
}

function getColorClasses(color: Colors, style: ButtonStyles) {
  let textStyle, bgStyle;

  if (style === "primary") {
    textStyle = getTextClass("white");
    bgStyle = `bg-${getColorCode(color, 600)} hover:bg-${getColorCode(color, 700)}`;
  } else if (style === "secondary") {
    textStyle = getTextClass(color);
    bgStyle = `border-${getColorCode(color, 600)} hover:border-${getColorCode(color, 700)}`;
  } else {
    textStyle = getTextClass("gray");
    bgStyle = `bg-gray-300`;
  }

  return `${textStyle} ${bgStyle}`;
}

export function getButtonClasses(color: Colors, style: ButtonStyles, size: ButtonSizes) {
  const standardClasses = STANDARD_CLASSES[size];
  const colorClasses = getColorClasses(color, style);
  const focusClasses = `focus:outline-none focus:ring-2 focus:ring-offset-2 focus:ring-${getColorCode(
    color,
    500
  )}`;

  return classNames(standardClasses, colorClasses, focusClasses);
}

export const Button = forwardRef<
  HTMLButtonElement,
  ButtonProps & {
    color: Colors;
    size: ButtonSizes;
    style: ButtonStyles;
  }
>(({ size, children, style, color, className, onClick = () => {}, type }, ref) => {
  const buttonClasses = getButtonClasses(color, style, size);

  return (
    <button
      onClick={onClick}
      disabled={style === "disabled"}
      className={classNames(buttonClasses, className)}
      ref={ref}
      type={type}
    >
      {children}
    </button>
  );
});
Button.displayName = "Button";

interface ButtonProps {
  children?: React.ReactNode;
  className?: string;
  onClick?: () => void;
  type?: "button" | "submit";
}

export const PrimaryLgButton = (props: ButtonProps & { color: Colors }) => (
  <Button {...props} size="2xl" style="primary" />
);
export const SecondaryLgButton = (props: ButtonProps & { color: Colors }) => (
  <Button {...props} size="2xl" style="secondary" />
);
export const DisabledLgButton = (props: ButtonProps) => (
  <Button {...props} size="2xl" style="disabled" className="cursor-default" color="gray" />
);

export const PrimarySmButton = (props: ButtonProps & { color: Colors }) => (
  <Button {...props} size="sm" style="primary" />
);
export const SecondarySmButton = (props: ButtonProps & { color: Colors }) => (
  <Button {...props} size="sm" style="secondary" />
);
export const DisabledSmButton = (props: ButtonProps) => (
  <Button {...props} size="sm" style="disabled" className="cursor-default" color="gray" />
);

export const PrimaryButton = (props: ButtonProps & { color: Colors }) => (
  <Button {...props} size="md" style="primary" />
);
export const SecondaryButton = (props: ButtonProps & { color: Colors }) => (
  <Button {...props} size="md" style="secondary" />
);
export const DisabledButton = (props: ButtonProps) => (
  <Button {...props} size="md" style="disabled" className="cursor-default" color="gray" />
);<|MERGE_RESOLUTION|>--- conflicted
+++ resolved
@@ -7,20 +7,10 @@
 type Colors = "gray" | "blue" | "red" | "yellow" | "green" | "indigo" | "purple" | "pink" | "white";
 
 const STANDARD_CLASSES = {
-<<<<<<< HEAD
-  sm:
-    "inline-flex items-center px-2.5 py-1.5 border border-transparent text-xs font-medium rounded",
-  md:
-    "inline-flex items-center px-3 py-2 border border-transparent text-default leading-4 font-medium rounded-md",
-  lg: "inline-flex items-center px-4 py-2 border border-transparent text-default font-medium rounded-md",
-  xl:
-    "inline-flex items-center px-4 py-2 border border-transparent text-base font-medium rounded-md",
-=======
   sm: "inline-flex items-center px-2.5 py-1.5 border border-transparent text-xs font-medium rounded",
   md: "inline-flex items-center px-3 py-2 border border-transparent text-sm leading-4 font-medium rounded-md",
   lg: "inline-flex items-center px-4 py-2 border border-transparent text-sm font-medium rounded-md",
   xl: "inline-flex items-center px-4 py-2 border border-transparent text-base font-medium rounded-md",
->>>>>>> e6a1ed77
   "2xl":
     "inline-flex items-center px-6 py-3 border border-transparent text-base font-medium rounded-md",
   "3xl":
