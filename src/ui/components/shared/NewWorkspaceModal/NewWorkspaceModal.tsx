--- conflicted
+++ resolved
@@ -182,13 +182,8 @@
     <>
       <SlideContent headerText="Team name">
         {/* <form onSubmit={handleSave} className="flex flex-col space-y-4"> */}
-<<<<<<< HEAD
-        <div className="flex flex-col">
-          <TextInput value={inputValue} onChange={onChange} />
-=======
         <div className="py-3 flex flex-col px-0.5">
           <TextInput value={inputValue} onChange={onChange} ref={textInputRef} />
->>>>>>> cbc1a233
           {inputError ? <div className="text-red-500">{inputError}</div> : null}
         </div>
         {/* </form> */}
