--- conflicted
+++ resolved
@@ -151,8 +151,9 @@
       <div className="grid justify-center items-center" style={{ width: "28px", height: "28px" }}>
         <MaterialIcon className="text-3xl">mail_outline</MaterialIcon>
       </div>
-<<<<<<< HEAD
-      <div className="flex-grow">{member.email}</div>
+      <Redacted>
+        <div className="flex-grow">{member.email}</div>
+      </Redacted>
       <PortalDropdown
         buttonContent={<Status member={member} />}
         setExpanded={setExpanded}
@@ -166,28 +167,6 @@
           Remove
         </div>
       </PortalDropdown>
-=======
-      <Redacted>
-        <div className="flex-grow">{member.email}</div>
-      </Redacted>
-      {isAdmin ? (
-        <PortalDropdown
-          buttonContent={<Status member={member} />}
-          setExpanded={setExpanded}
-          expanded={expanded}
-          buttonStyle=""
-          position="bottom-right"
-        >
-          <WorkspaceMemberRoles member={member} />
-          <hr />
-          <div className="permissions-dropdown-item" onClick={handleDelete}>
-            Remove
-          </div>
-        </PortalDropdown>
-      ) : (
-        <Status member={member} hideArrow />
-      )}
->>>>>>> 40e7c206
     </li>
   );
 }
