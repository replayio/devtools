--- conflicted
+++ resolved
@@ -24,26 +24,6 @@
     console.error("Apollo error while fetching comments:", error);
   }
 
-<<<<<<< HEAD
-  let comments = data?.recording?.comments || NO_COMMENTS;
-  comments = comments.map(
-    (comment: Comment): Comment => ({
-      ...comment,
-      replies: comment.replies.map(
-        (reply: any): Comment => ({
-          ...reply,
-          hasFrames: comment.hasFrames,
-          sourceLocation: comment.sourceLocation,
-          time: comment.time,
-          point: comment.point,
-          position: comment.position,
-          replies: reply.replies ?? [],
-          parentId: comment.id,
-        })
-      ),
-    })
-  );
-=======
   let comments = (data?.recording?.comments ?? []).map((comment: any) => ({
     ...comment,
     replies: comment.replies.map((reply: any) => ({
@@ -53,9 +33,10 @@
       time: comment.time,
       point: comment.point,
       position: comment.position,
+      replies: reply.replies ?? [],
+      parentId: comment.id,
     })),
   }));
->>>>>>> 961557c9
   return { comments, loading, error };
 }
 
