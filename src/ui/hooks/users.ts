import { gql, useMutation, useQuery } from "@apollo/client";
import { mutate, query } from "ui/utils/apolloClient";
import { GET_USER_INFO, GET_USER_ID, DISMISS_NAG } from "ui/graphql/users";
import { sendTelemetryEvent } from "ui/utils/telemetry";
import { useGetRecording } from "./recordings";
import { getRecordingId, isTest } from "ui/utils/environment";

export async function getUserId() {
  const result = await query({
    query: GET_USER_ID,
    variables: {},
  });
  return result?.data?.viewer?.user?.id;
}

export async function dismissNag(nag: Nag) {
  await mutate({
    mutation: DISMISS_NAG,
    variables: { nag },
    refetchQueries: ["GetUser"],
  });
}

export function useGetUserId() {
  const { data, loading, error } = useQuery(GET_USER_ID);
  return { userId: data?.viewer?.user.id, loading, error };
}

export function useUserIsAuthor() {
  const { recording } = useGetRecording(getRecordingId());
  const { userId } = useGetUserId();

  return userId && userId === recording?.userId;
}

export type UserInfo = {
  motd: string | null;
  acceptedTOSVersion: number | null;
  email: string;
  id: string;
  internal: boolean;
  nags: Nag[];
  unsubscribedEmailTypes: EmailSubscription[];
  features: { library: boolean };
};

export enum Nag {
  FIRST_REPLAY_2 = "first_replay_2",
  FIRST_BREAKPOINT_EDIT = "first_breakpoint_edit",
  FIRST_BREAKPOINT_ADD = "first_breakpoint_add",
  FIRST_BREAKPOINT_SAVE = "first_breakpoint_save",
  FIRST_CONSOLE_NAVIGATE = "first_console_navigate",
  DOWNLOAD_REPLAY = "download_replay",
}

// Keeping a list of unused nag types here so we don't accidentally
// overwrite them as we come up with new ones.
enum DeprecatedNag {
  FIRST_REPLAY = "first_replay",
  FIRST_BREAKPOINT_REMOVED = "first_breakpoint_removed",
  FIRST_GUTTER_CLICK = "first_gutter_click",
}

export enum EmailSubscription {
  COLLABORATOR_REQUEST = "collaborator_request",
  REPLAY_COMMENT = "replay_comment",
  NEW_TEAM_INVITE = "new_team_invite",
}

export async function getUserInfo(): Promise<UserInfo | undefined> {
  const result = await query({
    query: GET_USER_INFO,
    variables: {},
  });
  const viewer = result?.data?.viewer;
  if (!viewer) {
    return undefined;
  }
  if (!viewer.user) {
    sendTelemetryEvent("UnexpectedGraphQLResult", { result });
    return undefined;
  }
  return {
    motd: viewer.motd,
    acceptedTOSVersion: viewer.acceptedTOSVersion,
    email: viewer.email,
    id: viewer.user.id,
    internal: viewer.internal,
    nags: viewer.nags,
    unsubscribedEmailTypes: viewer.unsubscribedEmailTypes,
    features: viewer.features || {},
  };
}

export function useGetUserInfo(): UserInfo & { loading: boolean } {
  const { data, loading, error } = useQuery(GET_USER_INFO);

  if (error) {
    console.error("Apollo error while fetching user:", error);
  }

  const id: string = data?.viewer?.user.id;
  const email: string = data?.viewer?.email;
  const internal: boolean = data?.viewer?.internal;
  const nags: Nag[] = data?.viewer?.nags;
  const unsubscribedEmailTypes: EmailSubscription[] = data?.viewer?.unsubscribedEmailTypes;
  const acceptedTOSVersion = data?.viewer?.acceptedTOSVersion;
<<<<<<< HEAD
  const motd: string = data?.viewer?.motd;
=======
  const features = data?.viewer?.features || {};
>>>>>>> cdc5ce4f

  return {
    loading,
    id,
    email,
    internal,
    nags,
    acceptedTOSVersion,
    unsubscribedEmailTypes,
<<<<<<< HEAD
    motd,
=======
    features,
>>>>>>> cdc5ce4f
  };
}

export function useDismissNag() {
  const [dismissNag, { error }] = useMutation(DISMISS_NAG, {
    refetchQueries: ["GetUser"],
  });
  const { nags } = useGetUserInfo();

  if (error) {
    console.error("Apollo error while updating the user's nags:", error);
  }

  return (nag: Nag) => {
    if (!nags || nags.includes(nag)) {
      return;
    }

    dismissNag({
      variables: { nag },
    });
  };
}

export function useSubscribeToEmailType() {
  const [subscribeToEmailType, { error }] = useMutation(
    gql`
      mutation subscribeToEmailType($emailType: String!) {
        subscribeToEmailType(input: { emailType: $emailType }) {
          success
        }
      }
    `,
    { refetchQueries: ["GetUser"] }
  );

  if (error) {
    console.error("Apollo error while updating the user's email preferences:", error);
  }

  return (emailType: EmailSubscription) => subscribeToEmailType({ variables: { emailType } });
}
export function useUnsubscribeToEmailType() {
  const [unsubscribeToEmailType, { error }] = useMutation(
    gql`
      mutation unsubscribeToEmailType($emailType: String!) {
        unsubscribeToEmailType(input: { emailType: $emailType }) {
          success
        }
      }
    `,
    { refetchQueries: ["GetUser"] }
  );

  if (error) {
    console.error("Apollo error while updating the user's email preferences:", error);
  }

  return (emailType: EmailSubscription) => unsubscribeToEmailType({ variables: { emailType } });
}

export function useAcceptTOS() {
  const [acceptTOS] = useMutation(
    gql`
      mutation AcceptTOS($version: Int!) {
        acceptTermsOfService(input: { version: $version }) {
          success
        }
      }
    `,
    {
      refetchQueries: ["GetUser"],
    }
  );

  return acceptTOS;
}<|MERGE_RESOLUTION|>--- conflicted
+++ resolved
@@ -105,11 +105,8 @@
   const nags: Nag[] = data?.viewer?.nags;
   const unsubscribedEmailTypes: EmailSubscription[] = data?.viewer?.unsubscribedEmailTypes;
   const acceptedTOSVersion = data?.viewer?.acceptedTOSVersion;
-<<<<<<< HEAD
   const motd: string = data?.viewer?.motd;
-=======
   const features = data?.viewer?.features || {};
->>>>>>> cdc5ce4f
 
   return {
     loading,
@@ -119,11 +116,8 @@
     nags,
     acceptedTOSVersion,
     unsubscribedEmailTypes,
-<<<<<<< HEAD
     motd,
-=======
     features,
->>>>>>> cdc5ce4f
   };
 }
 
