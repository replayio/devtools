--- conflicted
+++ resolved
@@ -204,12 +204,6 @@
       return { ...state, recordingWorkspace: action.workspace };
     }
 
-<<<<<<< HEAD
-=======
-    case "set_loading_page_tip_index": {
-      return { ...state, loadingPageTipIndex: action.index };
-    }
-
     case "set_current_point": {
       return {
         ...state,
@@ -217,7 +211,6 @@
       };
     }
 
->>>>>>> 38407971
     default: {
       return state;
     }
@@ -330,10 +323,5 @@
   return isSameTimeStampedPointRange(loading, loaded);
 };
 export const getIsFocusing = (state: UIState) => getModal(state) === "focusing";
-<<<<<<< HEAD
 export const areMouseTargetsLoading = (state: UIState) => state.app.mouseTargetsLoading;
-=======
-export const getLoadingPageTipIndex = (state: UIState) => state.app.loadingPageTipIndex;
-export const areMouseTargetsLoading = (state: UIState) => state.app.mouseTargetsLoading;
-export const getCurrentPoint = (state: UIState) => state.app.currentPoint;
->>>>>>> 38407971
+export const getCurrentPoint = (state: UIState) => state.app.currentPoint;