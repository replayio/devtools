--- conflicted
+++ resolved
@@ -33,16 +33,7 @@
 import app, { loadReceivedEvents } from "ui/reducers/app";
 import network from "ui/reducers/network";
 import protocolMessages from "ui/reducers/protocolMessages";
-<<<<<<< HEAD
-import timeline, {
-  allPaintsReceived,
-  paintsReceived,
-  pointsReceived,
-  setPlaybackStalled,
-} from "ui/reducers/timeline";
-=======
 import timeline, { setPlaybackStalled } from "ui/reducers/timeline";
->>>>>>> ffee62c9
 import { setUpUrlParamsListener } from "ui/setup/dynamic/url";
 import { UIState } from "ui/state";
 import { ExpectedError, UnexpectedError } from "ui/state/app";
@@ -256,13 +247,6 @@
     store.dispatch(setCanvas(canvas));
   });
 
-<<<<<<< HEAD
-  setVideoUrlCallback((url: string) => {
-    store.dispatch(setVideoUrl(url));
-  });
-
-=======
->>>>>>> ffee62c9
   setUpUrlParamsListener(store, replayClient);
 }
 
