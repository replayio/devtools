--- conflicted
+++ resolved
@@ -212,12 +212,9 @@
 };
 
 export type AnnotatedTestStep = TestStep & {
-<<<<<<< HEAD
   absoluteStartTime: number;
   absoluteEndTime: number;
-=======
   index: number;
->>>>>>> 9ffddd69
   annotations: Annotations;
 };
 
