import fs from "fs";
<<<<<<< HEAD
import fetch from "node-fetch";
=======
import path from "path";
>>>>>>> 67f77b4a

import { Page } from "@recordreplay/playwright";
import { listAllRecordings } from "@replayio/replay";
import { test, add as addMetadata } from "@replayio/replay/metadata";

import config from "./config";
import { getExampleRecordingId } from "./getExample";
import { recordPlaywright } from "./recordPlaywright";
import { reportError, waitUntilMessage } from "./utils";

function pingTestMetrics(
  recordingId: string | undefined,
  test: {
    id: string;
    runId: string;
    duration: number;
    recorded: boolean;
  }
) {
  const body = JSON.stringify(
    {
      type: "test.finished",
      recordingId,
      test,
    },
    undefined,
    2
  );

  const webhookUrl = process.env.RECORD_REPLAY_WEBHOOK_URL;

  try {
    if (!webhookUrl) {
      console.log("RECORD_REPLAY_WEBHOOK_URL is undefined. Skipping test metrics");
      return;
    }

    return fetch(`${webhookUrl}/api/metrics`, {
      method: "POST",
      headers: { "Content-Type": "application/json" },
      body,
    });
  } catch (e) {
    console.log("Failed to send test metrics", e);
  }
}

function setTestId(file: string) {
  const testId = file + "-" + Date.now();
  process.env.RECORD_REPLAY_METADATA = JSON.stringify({
    "x-replay-test": {
      testId,
    },
  });

  return testId;
}

function appendTestMetadata(testId: string, file: string, success: boolean) {
  const recordings = listAllRecordings()
    .filter(r => (r.metadata["x-replay-test"] as any)?.testId === testId)
    .sort((a, b) => new Date(a.createTime).getTime() - new Date(b.createTime).getTime());

  if (recordings) {
    recordings.forEach(recording => {
      addMetadata(
        String(recording.id),
        test.init({
          file: file,
          path: ["", config.browserName, file],
          run: process.env.TEST_RUN_ID
            ? {
                id: process.env.TEST_RUN_ID,
              }
            : undefined,
          title: file,
          result: success ? "passed" : "failed",
        })
      );
    });
  } else {
    console.error("Failed to find any recordings for test", file);
  }
}

export async function runClassicTest(args: {
  example: string;
  isNodeExample?: boolean;
  saveFixture?: boolean;
  script: string;
}) {
  const { example, isNodeExample, script } = args;
  const saveFixture = config.updateFixtures && args.saveFixture;
  const saveCoverageData = config.shouldSaveCoverageData && config.browserName === "chromium";

  let exampleRecordingId: string | undefined;
  try {
    exampleRecordingId = await getExampleRecordingId(example, isNodeExample || false);
  } catch (e) {
    reportError(`${script}: Failed to create example recording`, e);
    throw e;
  }
  expect(exampleRecordingId).toBeTruthy();

  const testUrl = `${config.devtoolsUrl}/recording/${exampleRecordingId}?test=${script}`;
  console.log("Recording test:", testUrl);

  let success = false;
  const apolloLogs: any[] = [];
  const websocketLogs: any[] = [];

  const testId = setTestId(script);

  try {
    await recordPlaywright(config.browserName, async page => {
      if (saveCoverageData) {
        page.coverage?.startJSCoverage({ resetOnNavigation: false });
      }

      if (saveFixture) {
        page.on("response", async function onResponse(response) {
          const url = response.url();
          if (url.startsWith("https://api.replay.io/v1/graphql")) {
            const request = response.request();
            const requestData = request.postDataJSON();
            const responseData = await response.json();
            apolloLogs.push({
              requestData,
              responseData,
              url,
            });
          }
        });
        page.on("websocket", ws => {
          if (ws.url() !== "wss://dispatch.replay.io/") {
            return;
          }
          ws.on("framereceived", frameData =>
            websocketLogs.push(JSON.parse(frameData.payload.toString()))
          );
        });
      }

      await page.goto(testUrl);
      page.on("console", async msg => console.log(`${script}:`, msg.text()));
      try {
        const result = await waitUntilMessage(page, "TestFinished", 240_000);
        success = result.success;
      } catch (err) {
      } finally {
        if (saveCoverageData) {
          const coverage = await page.coverage?.stopJSCoverage();
          const coverageFolder = "./coverage/testCoverage";
          if (!fs.existsSync(coverageFolder)) {
            fs.mkdirSync(coverageFolder, { recursive: true });
          }

          const testName = path.basename(script).replace(".js", "");
          const filename = `${testName}.coverage.json`;
          const outputPath = path.join(coverageFolder, filename);
          fs.writeFileSync(outputPath, JSON.stringify(coverage, null, 2), "utf8");
        }
      }
    });
  } catch (e) {
    console.error("Recording test failed:", e);
  }

  appendTestMetadata(testId, script, success);

  if (saveFixture && success) {
    const testName = script.substring(0, script.length - 3);
    fs.writeFileSync(
      `./test/fixtures/${testName}.replay.json`,
      JSON.stringify(websocketLogs, null, 2)
    );
    fs.writeFileSync(
      `./test/fixtures/${testName}.apollo.json`,
      JSON.stringify(apolloLogs, null, 2)
    );
  }

  expect(success).toBe(true);
}

export async function runPlaywrightTest(args: {
  example: string;
  isNodeTest?: boolean;
  script: (page: Page) => Promise<void>;
}) {
  let exampleRecordingId: string | undefined;
  try {
    exampleRecordingId = await getExampleRecordingId(args.example, args.isNodeTest || false);
  } catch (e) {
    reportError(`${args.script}: Failed to create example recording`, e);
    throw e;
  }
  expect(exampleRecordingId).toBeTruthy();

  const testId = setTestId(args.example);

  const url = `${config.devtoolsUrl}/recording/${exampleRecordingId}`;
  let success = false;
  const startTime = Date.now();
  try {
    await recordPlaywright(config.browserName, async page => {
      await page.goto(url);
      await args.script(page);
    });
    success = true;
  } catch (e) {
    console.error(e);
  } finally {
    const testDuration = Date.now() - startTime;
    if (process.env.TEST_RUN_ID) {
      pingTestMetrics(undefined, {
        id: args.example,
        runId: process.env.TEST_RUN_ID,
        duration: testDuration,
        recorded: !process.env.RECORD_REPLAY_NO_RECORD,
      });
    }
  }

  appendTestMetadata(testId, args.example, success);
}<|MERGE_RESOLUTION|>--- conflicted
+++ resolved
@@ -1,9 +1,6 @@
 import fs from "fs";
-<<<<<<< HEAD
 import fetch from "node-fetch";
-=======
 import path from "path";
->>>>>>> 67f77b4a
 
 import { Page } from "@recordreplay/playwright";
 import { listAllRecordings } from "@replayio/replay";
